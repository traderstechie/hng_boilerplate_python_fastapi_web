from fastapi.responses import JSONResponse
import uvicorn
from fastapi import HTTPException, Request
from fastapi.exceptions import RequestValidationError
from fastapi.responses import JSONResponse
from contextlib import asynccontextmanager
from fastapi import FastAPI, status
from fastapi.middleware.cors import CORSMiddleware
from starlette.requests import Request
from api.utils.json_response import JsonResponseDict

from api.utils.logger import logger
from api.v1.routes.newsletter import CustomException, custom_exception_handler
from api.v1.routes import api_version_one


@asynccontextmanager
async def lifespan(app: FastAPI):
    yield


app = FastAPI(lifespan=lifespan)

origins = [
    "http://localhost:3000",
    "http://localhost:3001",
]

app.add_middleware(
    CORSMiddleware,
    allow_origins=origins,
    allow_credentials=True,
    allow_methods=["*"],
    allow_headers=["*"],
)

app.add_exception_handler(
    CustomException, custom_exception_handler
)  # Newsletter custom exception registration
app.include_router(api_version_one)


@app.get("/", tags=["Home"])
async def get_root(request: Request) -> dict:
    return JsonResponseDict(
        message="Welcome to API", status_code=status.HTTP_200_OK, data={"URL": ""}
    )


# REGISTER EXCEPTION HANDLERS


@app.exception_handler(HTTPException)
async def http_exception(request: Request, exc: HTTPException):
    """HTTP exception handler"""

    return JSONResponse(
        status_code=exc.status_code,
        content={
            "success": False,
            "status_code": exc.status_code,
            "message": exc.detail,
        },
    )


@app.exception_handler(RequestValidationError)
async def validation_exception(request: Request, exc: RequestValidationError):
<<<<<<< HEAD
    '''Validation exception handler'''
    errors = [{"loc": error["loc"], "msg": error["msg"], "type": error["type"]} for error in exc.errors()]
=======
    """Validation exception handler"""

    errors = [
        {"loc": error["loc"], "msg": error["msg"], "type": error["type"]}
        for error in exc.errors()
    ]
>>>>>>> aa728cb8

    return JSONResponse(
        status_code=422,
        content={
            "success": False,
            "status_code": 422,
            "message": "Invalid input",
            "errors": errors,
        },
    )


@app.exception_handler(Exception)
async def exception(request: Request, exc: Exception):
    """Other exception handlers"""

    logger.exception(f"Exception occured; {exc}")

    return JSONResponse(
        status_code=500,
        content={
            "success": False,
            "status_code": 500,
            "message": f"An unexpected error occurred: {exc}",
        },
    )


if __name__ == "__main__":
    uvicorn.run("main:app", port=7001, reload=True)<|MERGE_RESOLUTION|>--- conflicted
+++ resolved
@@ -66,17 +66,12 @@
 
 @app.exception_handler(RequestValidationError)
 async def validation_exception(request: Request, exc: RequestValidationError):
-<<<<<<< HEAD
-    '''Validation exception handler'''
-    errors = [{"loc": error["loc"], "msg": error["msg"], "type": error["type"]} for error in exc.errors()]
-=======
     """Validation exception handler"""
 
     errors = [
         {"loc": error["loc"], "msg": error["msg"], "type": error["type"]}
         for error in exc.errors()
     ]
->>>>>>> aa728cb8
 
     return JSONResponse(
         status_code=422,
