--- conflicted
+++ resolved
@@ -4,30 +4,20 @@
 from fastapi import FastAPI
 from fastapi.middleware.cors import CORSMiddleware
 from starlette.requests import Request
-<<<<<<< HEAD
-from api.db.database import create_database
-from api.db.mongo import create_nosql_db
-#from api.v1.routes.auth import app as auth
+from api.db.database import Base, engine
 from api.v1.routes.newsletter_router import router as newsletter
 from api.v1.routes.newsletter_router import (
     CustomException,
     custom_exception_handler
 )
-=======
-
-from api.db.database import Base, engine
 
 Base.metadata.create_all(bind=engine)
->>>>>>> 49fe8c05
 
 @asynccontextmanager
 async def lifespan(app: FastAPI):
     yield
 
-
 app = FastAPI(lifespan=lifespan)
-
-    
 
 origins = [
     "http://localhost:3000",
@@ -43,15 +33,8 @@
 )
 
 
-# app.include_router(auth, tags=["Auth"])
-<<<<<<< HEAD
-# Newsletter custom exception registration
-app.add_exception_handler(CustomException, custom_exception_handler)
+app.add_exception_handler(CustomException, custom_exception_handler) # Newsletter custom exception registration
 app.include_router(newsletter, tags=["Newsletter"])
-=======
->>>>>>> 49fe8c05
-# app.include_router(users, tags=["Users"])
-
 
 
 @app.get("/", tags=["Home"])
