--- conflicted
+++ resolved
@@ -27,11 +27,6 @@
             source .venv/bin/activate
             pip install -r requirements.txt
             alembic upgrade head
-<<<<<<< HEAD
-
-            
-=======
->>>>>>> dbfe03ff
 
   on-failure:
     runs-on: ubuntu-latest
