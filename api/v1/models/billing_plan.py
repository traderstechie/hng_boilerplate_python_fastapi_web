--- conflicted
+++ resolved
@@ -17,7 +17,6 @@
     description = Column(String, nullable=True)
     features = Column(ARRAY(String), nullable=False)
 
-<<<<<<< HEAD
     organization = relationship("Organization", back_populates="billing_plans")
 
 
@@ -29,9 +28,6 @@
     active = Column(Boolean, default=True)
     start_date = Column(String, nullable=False)
     end_date = Column(String, nullable=True)
-
     user = relationship("User", back_populates="subscriptions")
     billing_plan = relationship("BillingPlan")
-=======
-    organisation = relationship("Organisation", back_populates="billing_plans")
->>>>>>> 27ed8f5c
+    organisation = relationship("Organisation", back_populates="billing_plans")