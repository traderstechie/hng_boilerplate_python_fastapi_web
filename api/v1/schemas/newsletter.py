--- conflicted
+++ resolved
@@ -6,14 +6,10 @@
     pydantic model for data validation and serialization
     """
 
-<<<<<<< HEAD
-    email: EmailStr
-=======
     email: EmailStr
     
 
 class EmailRetrieveSchema(EmailSchema):
 
     class Config:
-        from_attributes = True
->>>>>>> 50991511
+        from_attributes = True