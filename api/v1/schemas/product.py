--- conflicted
+++ resolved
@@ -138,12 +138,8 @@
     class Config:
         from_attributes = True
 
-<<<<<<< HEAD
 
-class SuccessResponse(Generic[T], BaseModel):
-=======
 class SuccessResponse(BaseModel, Generic[T]):
->>>>>>> 34e60dbb
     message: str
     status_code: int
     data: T