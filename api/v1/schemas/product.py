<<<<<<< HEAD
from pydantic import BaseModel, EmailStr, Field, PositiveFloat
from typing import List, Optional, Any, Dict
=======
from pydantic import BaseModel, Field, PositiveFloat
from typing import List, Optional, Any, Dict, TypeVar, Generic, Union
>>>>>>> ce8b1779
from datetime import datetime
from api.v1.schemas.organization import OrganizationBase

T = TypeVar('T')

class ProductUpdate(BaseModel):
    """
    Pydantic model for updating a product.

    This model is used for validating and serializing data when updating
    a product in the system. It ensures that the `name` field is a required
    string, the `price` is a positive float, and the `updated_at` field
    is a datetime object that indicates when the product was last updated.

    Attributes:
        name (str): The name of the product. This field is required.
        price (PositiveFloat): The price of the product. Must be a positive number.
        description (Optional[str]): An optional description of the product.
        updated_at (datetime): The date and time when the product was last updated.
    """

    name: str = Field(..., alias="name", description="Name of the product")
    price: PositiveFloat
    description: Optional[str] = None
    updated_at: Optional[datetime] = None

    class Config:
        from_attributes = True
        populate_by_name = True


class ResponseModel(BaseModel):
    """
    A model to structure the response for the Product Update endpoint

    Attributes:
        success (bool): Indicates if the request was successful.
        status_code (int): HTTP status code of the response.
        message (str): A message describing the result.
        data (Optional[Dict[str, Any]]): Optional data payload of the respons
    """

    success: bool
    status_code: int
    message: str
    data: Optional[Dict[str, Any]] = None


class ProductBase(BaseModel):
    name: str
    description: float
    price: float


class ProductData(BaseModel):
    current_page: int
    total_pages: int
    limit: int
    total_items: int
    products: List[ProductBase]


class ProductList(BaseModel):
    status_code: int = 200
    success: bool
    message: str
    data: ProductData

<<<<<<< HEAD

class ProductCategoryBase(BaseModel):
    id: str
    name: str


class ProductVariantBase(BaseModel):
    id: str
    size: str
    price: float
    stock: int


class ProductDetailOrganization(BaseModel):
    id: str
    company_name: str
    company_email: EmailStr | None = None
    industry: str | None = None
    organization_type: str | None = None
    country: str | None = None
    state: str | None = None
    address: str | None = None
    lga: str | None = None
    created_at: datetime
    updated_at: datetime


class ProductDetail(BaseModel):
    id: str
    name: str
    description: str | None = None
    price: float
    organization: ProductDetailOrganization
    quantity: int
    image_url: str
    status: str
    archived: bool
    variants: list[ProductVariantBase]
    category: ProductCategoryBase

    class Config:
        from_attributes = True


class ProductDetailResponse(BaseModel):
    success: bool
    status_code: int
    message: str
    data: ProductDetail
=======
#status filter
class ProductFilterResponse(BaseModel):
    id: str
    name: str
    description: Optional[str] = None
    price: float
    org_id: str
    category_id: str
    quantity: Optional[int] = 0
    image_url: str
    status: str
    archived: Optional[bool] = False
    filter_status: str
    created_at: datetime
    updated_at: datetime

    class Config:
        orm_mode = True
        from_attributes = True

class SuccessResponse(Generic[T], BaseModel):
    message: str
    status_code: int
    data: T
>>>>>>> ce8b1779
<|MERGE_RESOLUTION|>--- conflicted
+++ resolved
@@ -1,14 +1,9 @@
-<<<<<<< HEAD
 from pydantic import BaseModel, EmailStr, Field, PositiveFloat
-from typing import List, Optional, Any, Dict
-=======
-from pydantic import BaseModel, Field, PositiveFloat
-from typing import List, Optional, Any, Dict, TypeVar, Generic, Union
->>>>>>> ce8b1779
+from typing import List, Optional, Any, Dict, TypeVar, Generic
 from datetime import datetime
-from api.v1.schemas.organization import OrganizationBase
 
-T = TypeVar('T')
+T = TypeVar("T")
+
 
 class ProductUpdate(BaseModel):
     """
@@ -73,7 +68,6 @@
     message: str
     data: ProductData
 
-<<<<<<< HEAD
 
 class ProductCategoryBase(BaseModel):
     id: str
@@ -123,8 +117,9 @@
     status_code: int
     message: str
     data: ProductDetail
-=======
-#status filter
+
+
+# status filter
 class ProductFilterResponse(BaseModel):
     id: str
     name: str
@@ -144,8 +139,8 @@
         orm_mode = True
         from_attributes = True
 
+
 class SuccessResponse(Generic[T], BaseModel):
     message: str
     status_code: int
-    data: T
->>>>>>> ce8b1779
+    data: T