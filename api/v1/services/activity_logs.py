--- conflicted
+++ resolved
@@ -16,13 +16,10 @@
         db.refresh(activity_log)
         return activity_log
 
-<<<<<<< HEAD
-=======
     def get_all_activity_logs(self, db: Session):
         '''Retrieve all activity logs'''
 
         return db.query(ActivityLog).all()
 
->>>>>>> 50991511
 
 activity_log_service = ActivityLogService()