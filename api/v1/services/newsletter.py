from fastapi import HTTPException, Depends
from sqlalchemy.orm import Session
from api.db.database import get_db
from api.v1.schemas.newsletter import EmailSchema
from api.core.base.services import Service
from api.v1.models.newsletter import NewsletterSubscriber, Newsletter
from typing import Optional, Any, Annotated
from api.utils.db_validators import check_model_existence
from api.utils.success_response import success_response
from api.v1.schemas.newsletter import SingleNewsletterResponse

class NewsletterService(Service):
    """Newsletter service functionality"""

    @staticmethod
    def create(db: Session, request: EmailSchema) -> NewsletterSubscriber:
        """add a new subscriber"""

        new_subscriber = NewsletterSubscriber(email=request.email)
        db.add(new_subscriber)
        db.commit()
        db.refresh(new_subscriber)

        return new_subscriber

    @staticmethod
    def check_existing_subscriber(
        db: Session, request: EmailSchema
    ) -> NewsletterSubscriber:
        """
        Check if user with email already exist
        """

        newsletter = (
            db.query(NewsletterSubscriber)
            .filter(NewsletterSubscriber.email == request.email)
            .first()
        )
        if newsletter:
            raise HTTPException(
                status_code=400, detail="User already subscribed to newsletter"
            )

        return newsletter

    @staticmethod
    def fetch(db: Session, id: str):
        """Fetches a single newsletter by id"""
        return check_model_existence(db=db, model=Newsletter, id=id)

    @staticmethod
    def fetch_all(db: Session, **query_params: Optional[Any]):
        """Fetch all newsletter subscriptions with option to search using query parameters"""

        query = db.query(NewsletterSubscriber)

        # Enable filter by query parameter
        if query_params:
            for column, value in query_params.items():
                if hasattr(NewsletterSubscriber, column) and value:
                    query = query.filter(
                        getattr(NewsletterSubscriber, column).ilike(f"%{value}%")
                    )

        return query.all()

    @staticmethod
    def fetch(news_id: str, db: Annotated[Session, Depends(get_db)]):
        """Fetch a single newsletter.

        Args:
            news_id: The id of the newsletter
            db: database Session object

        Return:
            SingleNewsletterResponse: Response on success
        """

        # checking if newsletter exist and send
        newsletter = check_model_existence(db, Newsletter, news_id)
        return success_response(
            status_code=200,
            message="Successfully fetched newsletter",
            data=newsletter
        )

    @staticmethod
    def update():
        pass

    def delete(db: Session, id: str):
        """Deletes a single newsletter by id"""

        newsletter = check_model_existence(db=db, model=Newsletter, id=id)

<<<<<<< HEAD
        return query.all()

    @staticmethod
    def unsubscribe(db: Session, request: EmailSchema) -> None:
        '''Unsubscribe a user from the newsletter'''
        newsletter_subscriber = db.query(NewsletterSubscriber).filter(NewsletterSubscriber.email == request.email).first()
        if not newsletter_subscriber:
            raise HTTPException(
                status_code=404, detail="Email not found."
            )
        db.delete(newsletter_subscriber)
=======
        db.delete(newsletter)
>>>>>>> 9ce291ff
        db.commit()<|MERGE_RESOLUTION|>--- conflicted
+++ resolved
@@ -65,6 +65,15 @@
         return query.all()
 
     @staticmethod
+    def unsubscribe(db: Session, request: EmailSchema) -> None:
+        '''Unsubscribe a user from the newsletter'''
+        newsletter_subscriber = db.query(NewsletterSubscriber).filter(NewsletterSubscriber.email == request.email).first()
+        if not newsletter_subscriber:
+            raise HTTPException(
+                status_code=404, detail="Email not found."
+            )
+        db.delete(newsletter_subscriber)
+        
     def fetch(news_id: str, db: Annotated[Session, Depends(get_db)]):
         """Fetch a single newsletter.
 
@@ -93,19 +102,5 @@
 
         newsletter = check_model_existence(db=db, model=Newsletter, id=id)
 
-<<<<<<< HEAD
-        return query.all()
-
-    @staticmethod
-    def unsubscribe(db: Session, request: EmailSchema) -> None:
-        '''Unsubscribe a user from the newsletter'''
-        newsletter_subscriber = db.query(NewsletterSubscriber).filter(NewsletterSubscriber.email == request.email).first()
-        if not newsletter_subscriber:
-            raise HTTPException(
-                status_code=404, detail="Email not found."
-            )
-        db.delete(newsletter_subscriber)
-=======
         db.delete(newsletter)
->>>>>>> 9ce291ff
         db.commit()