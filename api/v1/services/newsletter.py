from fastapi import HTTPException, Depends
from sqlalchemy.orm import Session
from api.db.database import get_db
from api.v1.schemas.newsletter import EmailSchema
from api.core.base.services import Service
from api.v1.models.newsletter import NewsletterSubscriber, Newsletter
<<<<<<< HEAD
from typing import Optional, Any, Annotated
from api.utils.db_validators import check_model_existence
from api.utils.success_response import success_response
from api.v1.schemas.newsletter import SingleNewsletterResponse
=======
from typing import Optional, Any
from api.utils.db_validators import check_model_existence

>>>>>>> 93722f28

class NewsletterService(Service):
    """Newsletter service functionality"""

    @staticmethod
    def create(db: Session, request: EmailSchema) -> NewsletterSubscriber:
        """add a new subscriber"""

        new_subscriber = NewsletterSubscriber(email=request.email)
        db.add(new_subscriber)
        db.commit()
        db.refresh(new_subscriber)

        return new_subscriber

    @staticmethod
    def check_existing_subscriber(
        db: Session, request: EmailSchema
    ) -> NewsletterSubscriber:
        """
        Check if user with email already exist
        """

        newsletter = (
            db.query(NewsletterSubscriber)
            .filter(NewsletterSubscriber.email == request.email)
            .first()
        )
        if newsletter:
            raise HTTPException(
                status_code=400, detail="User already subscribed to newsletter"
            )

        return newsletter

    @staticmethod
    def fetch(db: Session, id: str):
        """Fetches a single newsletter by id"""
        return check_model_existence(db=db, model=Newsletter, id=id)

    @staticmethod
    def fetch_all(db: Session, **query_params: Optional[Any]):
        """Fetch all newsletter subscriptions with option to search using query parameters"""

        query = db.query(NewsletterSubscriber)

        # Enable filter by query parameter
        if query_params:
            for column, value in query_params.items():
                if hasattr(NewsletterSubscriber, column) and value:
                    query = query.filter(
                        getattr(NewsletterSubscriber, column).ilike(f"%{value}%")
                    )

        return query.all()

    @staticmethod
    def delete(db: Session, id: str):
        """Deletes a single newsletter by id"""

        newsletter = check_model_existence(db=db, model=Newsletter, id=id)

<<<<<<< HEAD
        return query.all()

    @staticmethod
    def fetch(news_id: str, db: Annotated[Session, Depends(get_db)]):
        """Fetch a single newsletter.

        Args:
            news_id: The id of the newsletter
            db: database Session object

        Return:
            SingleNewsletterResponse: Response on success
        """

        # checking if newsletter exist and send
        newsletter = check_model_existence(db, Newsletter, news_id)
        return success_response(
            status_code=200,
            message="Successfully fetched newsletter",
            data=newsletter
        )

    @staticmethod
    def update():
        pass

    @staticmethod
    def delete():
        pass
=======
        db.delete(newsletter)
        db.commit()
>>>>>>> 93722f28
<|MERGE_RESOLUTION|>--- conflicted
+++ resolved
@@ -4,16 +4,10 @@
 from api.v1.schemas.newsletter import EmailSchema
 from api.core.base.services import Service
 from api.v1.models.newsletter import NewsletterSubscriber, Newsletter
-<<<<<<< HEAD
 from typing import Optional, Any, Annotated
 from api.utils.db_validators import check_model_existence
 from api.utils.success_response import success_response
 from api.v1.schemas.newsletter import SingleNewsletterResponse
-=======
-from typing import Optional, Any
-from api.utils.db_validators import check_model_existence
-
->>>>>>> 93722f28
 
 class NewsletterService(Service):
     """Newsletter service functionality"""
@@ -71,15 +65,6 @@
         return query.all()
 
     @staticmethod
-    def delete(db: Session, id: str):
-        """Deletes a single newsletter by id"""
-
-        newsletter = check_model_existence(db=db, model=Newsletter, id=id)
-
-<<<<<<< HEAD
-        return query.all()
-
-    @staticmethod
     def fetch(news_id: str, db: Annotated[Session, Depends(get_db)]):
         """Fetch a single newsletter.
 
@@ -103,10 +88,10 @@
     def update():
         pass
 
-    @staticmethod
-    def delete():
-        pass
-=======
+    def delete(db: Session, id: str):
+        """Deletes a single newsletter by id"""
+
+        newsletter = check_model_existence(db=db, model=Newsletter, id=id)
+
         db.delete(newsletter)
-        db.commit()
->>>>>>> 93722f28
+        db.commit()