--- conflicted
+++ resolved
@@ -75,20 +75,16 @@
             print(f"An error occurred: {e}")
             return None
 
-
     def update(self, db: Session, id: str, schema, current_user: User):
         '''Updates a product'''
 
         organization = self.fetch(db=db, id=id)
 
-<<<<<<< HEAD
-=======
         # check if the current user has the permission to update the organization
         role = self.get_organization_user_role(current_user.id, id, db)
         if role not in ['admin', 'owner']:
             raise HTTPException(status_code=status.HTTP_403_FORBIDDEN, detail="Not enough permissions")
 
->>>>>>> ddbd1ac3
         # Update the fields with the provided schema data
         update_data = schema.dict(exclude_unset=True)
         for key, value in update_data.items():
@@ -98,7 +94,6 @@
         db.refresh(organization)
         return organization
 
-
     def delete(self, db: Session, id: str):
         '''Deletes a product'''
 
@@ -106,10 +101,6 @@
         db.delete(product)
         db.commit()
 
-<<<<<<< HEAD
-
-=======
-    
     def check_user_role_in_org(self, db: Session, user: User, org: Organization, role: str):
         '''Check user role in organization'''
 
@@ -127,8 +118,7 @@
         if result is None:
             raise HTTPException(status_code=403, detail=f"Permission denied as user is not of {role} role")
 
-    
->>>>>>> ddbd1ac3
+
     # def update_user_role(self, schema: AddUpdateOrganizationRole, db: Session, org_id: str, user_to_update_id: str):
     # def update_user_role(self, schema: AddUpdateOrganizationRole, db: Session):
     #     '''Updates a user role'''
@@ -160,7 +150,7 @@
 
         # Check if user is not in organization
         check_user_in_org(user, organization)
-        
+
         # Check for user role permissions
         self.check_user_role_in_org(db=db, user=user, org=organization, role='admin')\
               or self.check_user_role_in_org(db=db, user=user, org=organization, role='owner')
