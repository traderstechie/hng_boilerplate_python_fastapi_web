--- conflicted
+++ resolved
@@ -1,24 +1,11 @@
 from fastapi import HTTPException
 from sqlalchemy.orm import Session
-<<<<<<< HEAD
-from typing import Annotated, Union
-from sqlalchemy import desc
-
-=======
->>>>>>> 19c04973
 from api.core.base.services import Service
 from api.v1.models.comment import Comment, CommentLike
 from typing import Any, Optional
 from sqlalchemy.orm import Session
 from api.utils.db_validators import check_model_existence
 from api.v1.models.blog import Blog
-<<<<<<< HEAD
-from api.v1.models.user import User
-from api.db.database import get_db
-from api.v1.schemas.comment import CommentsResponse, CommentsSchema
-
-=======
->>>>>>> 19c04973
 
 
 class CommentService(Service):
@@ -80,50 +67,4 @@
 		db.commit()
 
 
-<<<<<<< HEAD
-    def delete(self, db: Session, id: str):
-        '''Deletes a comment'''
-        
-        comment = self.fetch(id=id)
-        db.delete(comment)
-        db.commit()
-        
-    def validate_params(self, blog_id: str, page: int, per_page: int, db: Annotated[Session, get_db]):
-        """
-        Validate parameters and fetch comments.
-
-        Args:
-            blog_id: blog associated with comments
-            page: the number of the current page
-            per_page: the page size for a current page
-            db: Database Session object
-        Returns:
-            Response: An exception if error occurs
-            object: Response object containing the comments
-        """
-        try:
-            blog_exists: Union[object, None] = db.query(Blog).filter_by(id=blog_id).one_or_none()
-            if not blog_exists:
-                return 'Blog not found'
-            per_page = per_page if per_page <= 20 else 20
-            
-            comments: Union[list, None] =( db.query(Comment)
-                                          .filter_by(blog_id=blog_id)
-                                          .order_by(desc(Comment.created_at))
-                                          .limit(per_page)
-                                          .offset((page - 1) * per_page)
-                                          .all())
-            if not comments:
-                return CommentsResponse()
-            total_comments = db.query(Comment).filter_by(blog_id=blog_id).count()
-
-            comment_schema: list = [CommentsSchema.model_validate(comment) for comment in comments]
-            return CommentsResponse(page=page, per_page=per_page,
-                                    total=total_comments,
-                                    data=comment_schema)
-        except Exception:
-            return False
-    
-=======
->>>>>>> 19c04973
 comment_service = CommentService()