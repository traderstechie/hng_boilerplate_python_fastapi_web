--- conflicted
+++ resolved
@@ -8,12 +8,9 @@
 from api.utils.success_response import success_response
 from fastapi import HTTPException
 from sqlalchemy.exc import IntegrityError
-<<<<<<< HEAD
 from sqlalchemy import update, insert
-=======
 from api.utils.db_validators import check_model_existence
 from api.v1.services.organization import organization_service as org_service
->>>>>>> 84ffc34c
 
 
 class RoleService:
@@ -75,10 +72,7 @@
         db.commit()
         return RoleDeleteResponse(id=role_id, message="Role successfully deleted")
     
-<<<<<<< HEAD
     
-=======
->>>>>>> 84ffc34c
     @staticmethod
     def get_roles_by_organization(db: Session, organization_id: str):
         roles = db.query(Role).join(
