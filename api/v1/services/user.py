import random
import string
from typing import Any, Optional
<<<<<<< HEAD
import bcrypt
=======
>>>>>>> f61bedf1
import datetime as dt
from fastapi.security import OAuth2PasswordBearer
from jose import JWTError, jwt
from fastapi import Depends, HTTPException, Request
from sqlalchemy.orm import Session
from passlib.context import CryptContext
from datetime import datetime, timedelta

from api.core.base.services import Service
from api.db.database import get_db
from api.utils.settings import settings
from api.utils.db_validators import check_model_existence
from api.v1.models.user import User
from api.v1.models.token_login import TokenLogin
from api.v1.schemas import user
from api.v1.schemas import token

oauth2_scheme = OAuth2PasswordBearer(tokenUrl="/api/v1/auth/login")
pwd_context = CryptContext(schemes=["bcrypt"], deprecated="auto")


class UserService(Service):
    """User service"""

    def fetch_all(self, db: Session, **query_params: Optional[Any]):
        """Fetch all users"""

        query = db.query(User)

        # Enable filter by query parameter
        if query_params:
            for column, value in query_params.items():
                if hasattr(User, column) and value:
                    query = query.filter(getattr(User, column).ilike(f"%{value}%"))

        return query.all()

    def fetch(self, db: Session, id):
        """Fetches a user by their id"""


        user = check_model_existence(db, User, id)

        # return user if user is not deleted
        if not user.is_deleted:
            return user


    def fetch_by_email(self, db: Session, email):
        """Fetches a user by their email"""

        user = db.query(User).filter(User.email == email).first()

        if not user:
            raise HTTPException(status_code=404, detail="User not found")

        return user

    def fetch_by_username(self, db: Session, username):
        """Fetches a user by their username"""

        user = db.query(User).filter(User.username == username).first()

        if not user:
            raise HTTPException(status_code=404, detail="User not found")

        return user

    def create(self, db: Session, schema: user.UserCreate):
        """Creates a new user"""

        if (
            db.query(User).filter(User.email == schema.email).first()
            or db.query(User).filter(User.username == schema.username).first()
        ):
            raise HTTPException(
                status_code=400,
                detail="User with this email or username already exists",
            )

        # Hash password
        schema.password = self.hash_password(password=schema.password)

        # Create user object with hashed password and other attributes from schema
        user = User(**schema.model_dump())
        db.add(user)
        db.commit()
        db.refresh(user)

        return user

    def create_admin(self, db: Session, schema: user.UserCreate):
        if (
            db.query(User).filter(User.email == schema.email).first()
            or db.query(User).filter(User.username == schema.username).first()
        ):
            user = (
                db.query(User)
                .filter(User.email == schema.email or User.username == schema.username)
                .first()
            )
            if not user.is_super_admin:
                user.is_super_admin = True
                db.commit()
                db.refresh(user)
                return user
            else:
                raise HTTPException(
                    status_code=400,
                    detail="User is already registered and is a superuser",
                )
        # Hash password
        # Create new admin
        user = self.create(db=db, schema=schema)
        user.is_super_admin = True
        db.commit()
        db.refresh(user)

        return user

    def update(self, db: Session):
        return super().update()

    def delete(self, db: Session, id=None, access_token: str = Depends(oauth2_scheme)):
        """Function to soft delete a user"""

        # Get user from access token if provided, otherwise fetch user by id
        user = self.get_current_user(access_token, db) if id is None else check_model_existence(db, User, id)

        user.is_deleted = True
        db.commit()

        return super().delete()

    def authenticate_user(self, db: Session, username: str, password: str):
        """Function to authenticate a user"""

        user = db.query(User).filter(User.username == username).first()

        if not user:
            raise HTTPException(status_code=400, detail="Invalid user credentials")

        if not self.verify_password(password, user.password):
            raise HTTPException(status_code=400, detail="Invalid user credentials")

        return user

    def perform_user_check(self, user: User):
        """This checks if a user is active and verified and not a deleted user"""

        if not user.is_active:
            raise HTTPException(detail="User is not active", status_code=403)

    def hash_password(self, password: str) -> str:
        """Function to hash a password"""

        hashed_password = pwd_context.hash(secret=password)
        return hashed_password

    def verify_password(self, password: str, hash: str) -> bool:
        """Function to verify a hashed password"""

        return pwd_context.verify(secret=password, hash=hash)

    def create_access_token(self, user_id: str) -> str:
        """Function to create access token"""

        expires = dt.datetime.now(dt.timezone.utc) + dt.timedelta(
            minutes=settings.ACCESS_TOKEN_EXPIRE_MINUTES
        )
        data = {"user_id": user_id, "exp": expires, "type": "access"}
        encoded_jwt =  jwt.encode(data, settings.SECRET_KEY, settings.ALGORITHM)
        return encoded_jwt

    def create_refresh_token(self, user_id: str) -> str:
        """Function to create access token"""

        expires = dt.datetime.now(dt.timezone.utc) + dt.timedelta(
            days=settings.JWT_REFRESH_EXPIRY
        )
        data = {"user_id": user_id, "exp": expires, "type": "refresh"}
        encoded_jwt =  jwt.encode(data, settings.SECRET_KEY, settings.ALGORITHM)
        return encoded_jwt
    

    def verify_access_token(self, access_token: str, credentials_exception):
        """Funtcion to decode and verify access token"""

        try:
            payload = jwt.decode(
                access_token, settings.SECRET_KEY, algorithms=[settings.ALGORITHM]
            )
            user_id = payload.get("user_id")
            token_type = payload.get("type")

            if user_id is None:
                raise credentials_exception

            if token_type == "refresh":
                raise HTTPException(detail="Refresh token not allowed", status_code=400)

            token_data = user.TokenData(id=user_id)

        except JWTError as err:
            print(err)
            raise credentials_exception

        return token_data

    def verify_refresh_token(self, refresh_token: str, credentials_exception):
        """Funtcion to decode and verify refresh token"""

        try:
            payload = jwt.decode(
                refresh_token, settings.SECRET_KEY, algorithms=[settings.ALGORITHM]
            )
            user_id = payload.get("user_id")
            token_type = payload.get("type")

            if user_id is None:
                raise credentials_exception

            if token_type == "access":
                raise HTTPException(detail="Access token not allowed", status_code=400)

            token_data = user.TokenData(id=user_id)

        except JWTError:
            raise credentials_exception

        return token_data

    def refresh_access_token(self, current_refresh_token: str):
        """Function to generate new access token and rotate refresh token"""

        credentials_exception = HTTPException(
            status_code=401, detail="Refresh token expired"
        )

        token = self.verify_refresh_token(current_refresh_token, credentials_exception)

        if token:
            access = self.create_access_token(user_id=token.id)
            refresh = self.create_refresh_token(user_id=token.id)

            return access, refresh


    def get_current_user(
        self, access_token: str = Depends(oauth2_scheme), db: Session = Depends(get_db)
    ) -> User:
        """Function to get current logged in user"""

        credentials_exception = HTTPException(
            status_code=401,
            detail="Could not validate crenentials",
            headers={"WWW-Authenticate": "Bearer"},
        )

        token = self.verify_access_token(access_token, credentials_exception)
        user = db.query(User).filter(User.id == token.id).first()
        
        return user

    def deactivate_user(
        self,
        request: Request,
        db: Session,
        schema: user.DeactivateUserSchema,
        user: User,
    ):
        """Function to deactivate a user"""

        if not schema.confirmation:
            raise HTTPException(
                detail="Confirmation required to deactivate account", status_code=400
            )

        self.perform_user_check(user)

        user.is_active = False

        # Create reactivation token
        token = self.create_access_token(user_id=user.id)
        reactivation_link = f"https://{request.url.hostname}/api/v1/users/accounts/reactivate?token={token}"

        # mail_service.send_mail(
        #     to=user.email,
        #     subject='Account deactivation',
        #     body=f'Hello, {user.first_name},\n\nYour account has been deactivated successfully.\nTo reactivate your account if this was a mistake, please click the link below:\n{request.url.hostname}/api/users/accounts/reactivate?token={token}\n\nThis link expires after 15 minutes.'
        # )

        db.commit()

        return reactivation_link

    def reactivate_user(self, db: Session, token: str):
        """This function reactivates a user account"""

        # Validate the token
        try:
            payload = jwt.decode(
                token, settings.SECRET_KEY, algorithms=[settings.ALGORITHM]
            )
            user_id = payload.get("user_id")

            if user_id is None:
                raise HTTPException(400, "Invalid token")

        except JWTError:
            raise HTTPException(400, "Invalid token")

        user = db.query(User).filter(User.id == user_id).first()

        if user.is_active:
            raise HTTPException(400, "User is already active")

        user.is_active = True

        db.commit()

    def change_password(
        self,
        old_password: str,
        new_password: str,
        user: User,
        db: Session,
    ):
        """Endpoint to change the user's password"""

        if not self.verify_password(old_password, user.password):
            raise HTTPException(status_code=400, detail="Incorrect old password")

        user.password = self.hash_password(new_password)
        db.commit()

    def get_current_super_admin(
        self, db: Session = Depends(get_db), token: str = Depends(oauth2_scheme)
    ):
        """Get the current super admin"""
        user = self.get_current_user(db=db, access_token=token)
        if not user.is_super_admin:
            raise HTTPException(
                status_code=403,
                detail="You do not have permission to access this resource",
            )
        return user

    def save_login_token(self, db: Session, user: User, token: str, expiration: datetime):
        """Save the token and expiration in the user's record"""

        db.query(TokenLogin).filter(TokenLogin.user_id == user.id).delete()

        token = TokenLogin(user_id=user.id, token=token, expiry_time=expiration)
        db.add(token)
        db.commit()
        db.refresh(token)


    def verify_login_token(self, db: Session, schema: token.TokenRequest):
        """Verify the token and email combination"""
        
        user = db.query(User).filter(User.email == schema.email).first()

        if not user:
            raise HTTPException(status_code=401, detail="Invalid email or token")

        token = db.query(TokenLogin).filter(TokenLogin.user_id == user.id).first()

        if token.token != schema.token or token.expiry_time < datetime.utcnow():
            raise HTTPException(status_code=401, detail="Invalid email or token")

        return user

    def generate_token(self):
        """Generate a 6-digit token"""
        return "".join(
            random.choices(string.digits, k=6)
        ), datetime.utcnow() + timedelta(minutes=10)


user_service = UserService()<|MERGE_RESOLUTION|>--- conflicted
+++ resolved
@@ -1,10 +1,6 @@
 import random
 import string
 from typing import Any, Optional
-<<<<<<< HEAD
-import bcrypt
-=======
->>>>>>> f61bedf1
 import datetime as dt
 from fastapi.security import OAuth2PasswordBearer
 from jose import JWTError, jwt
