--- conflicted
+++ resolved
@@ -43,13 +43,8 @@
         user: object = user_service.get_current_user(access_token=token, db=db)
 
         # check if the analytics-line-data is for org admin
-<<<<<<< HEAD
         if not user.is_superadmin:
-            user_organization: object = (db.query(user_organization_association)
-=======
-        if not user.is_super_admin:
             user_organisation: object = (db.query(user_organisation_association)
->>>>>>> d4b4e748
                                          .filter_by(user_id=user.id).first())
             if not user_organisation:
                 return AnalyticsChartsResponse(
