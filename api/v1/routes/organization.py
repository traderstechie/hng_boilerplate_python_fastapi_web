--- conflicted
+++ resolved
@@ -95,8 +95,6 @@
         data=jsonable_encoder(orgs),
     )
 
-
-<<<<<<< HEAD
 @organization.post("/{org_id}/products", status_code=status.HTTP_201_CREATED)
 def product_create(
     org_id: str,
@@ -114,7 +112,6 @@
         data=jsonable_encoder(created_product),
     )
 
-=======
 @organization.delete(
     "/{org_id}/products/{product_id}", status_code=status.HTTP_204_NO_CONTENT
 )
@@ -139,7 +136,6 @@
     product_service.delete(
         db=db, org_id=org_id, product_id=product_id, current_user=current_user
     )
->>>>>>> 3e8129f5
 
 @organization.delete("/{org_id}")
 async def delete_organization(
