--- conflicted
+++ resolved
@@ -119,9 +119,6 @@
         status_code=200,
         message="Product updated successfully",
         data=jsonable_encoder(updated_product),
-<<<<<<< HEAD
-    )
-=======
     )
 
 
@@ -143,5 +140,4 @@
         HTTPException: 404 NOT FOUND (Product to be deleted cannot be found)
     """
 
-    product_service.delete(db=db, id=id, current_user=current_user)
->>>>>>> 50991511
+    product_service.delete(db=db, id=id, current_user=current_user)