--- conflicted
+++ resolved
@@ -130,7 +130,6 @@
     )
 
 
-<<<<<<< HEAD
 @product.get(
     "/{id}",
     response_model=dict[str, int | str | bool | ProductDetail],
@@ -167,7 +166,8 @@
         "message": "Product fetched successfully",
         "data": product,
     }
-=======
+
+
 @product.delete("/{id}", status_code=status.HTTP_204_NO_CONTENT)
 def delete_product(
     id: str,
@@ -186,5 +186,4 @@
         HTTPException: 404 NOT FOUND (Product to be deleted cannot be found)
     """
 
-    product_service.delete(db=db, id=id, current_user=current_user)
->>>>>>> bb23a5e0
+    product_service.delete(db=db, id=id, current_user=current_user)