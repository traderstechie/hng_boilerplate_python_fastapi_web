--- conflicted
+++ resolved
@@ -16,17 +16,10 @@
 # generate invitation link to join organization
 @invites.post("/create", tags=["Invitation Management"])
 async def generate_invite_link(
-<<<<<<< HEAD
-    invite_schema: invitations.InvitationCreate,
-    request: Request,
-    session: Session = Depends(get_session),
-    current_user: User = Depends(user_service.get_current_user),
-=======
     invite_schema: invitations.InvitationCreate, 
     request: Request, 
     session: Session = Depends(get_session), 
     current_user: User = Depends(user_service.get_current_user)
->>>>>>> d4766a46
 ):
     return invite.InviteService.create(invite_schema, request, session)
 
@@ -34,17 +27,10 @@
 # Add user to organization
 @invites.post("/accept", tags=["Invitation Management"])
 async def add_user_to_organization(
-<<<<<<< HEAD
-    request: Request,
-    user_data: invitations.UserAddToOrganization,
-    session: Session = Depends(get_session),
-    current_user: User = Depends(user_service.get_current_user),
-=======
     request: Request, 
     user_data: invitations.UserAddToOrganization, 
     session: Session = Depends(get_session), 
     current_user: User = Depends(user_service.get_current_user)
->>>>>>> d4766a46
 ):
     logging.info("Received request to accept invitation.")
     query_params = parse_qs(urlparse(user_data.invitation_link).query)
