from fastapi import APIRouter, Depends, status , Query
from typing import Annotated
from sqlalchemy.orm import Session
from api.utils.success_response import success_response
from api.v1.schemas.newsletter import EmailSchema, EmailRetrieveSchema, SingleNewsletterResponse
from api.db.database import get_db
from api.v1.services.newsletter import NewsletterService, Newsletter
from fastapi.encoders import jsonable_encoder
from api.v1.models.user import User
from api.v1.services.user import user_service
from api.utils.pagination import paginated_response
newsletter = APIRouter(prefix="/pages/newsletters", tags=["Newsletter"])


@newsletter.post("/subscribers")
async def sub_newsletter(request: EmailSchema, db: Session = Depends(get_db)):
    """
    Newsletter subscription endpoint
    """

    # check for duplicate email
    NewsletterService.check_existing_subscriber(db, request)

    # Save user to the database
    NewsletterService.create(db, request)

    return success_response(
        message="Thank you for subscribing to our newsletter.",
        status_code=status.HTTP_201_CREATED,
    )


@newsletter.get(
    "/subscribers",
    response_model=success_response,
    status_code=200,
)
def retrieve_subscribers(
    db: Session = Depends(get_db),
    admin: User = Depends(user_service.get_current_super_admin),
):
    """
    Retrieve all newsletter subscription from database
    """

    subscriptions = NewsletterService.fetch_all(db)
    subs_filtered = list(
        map(lambda x: EmailRetrieveSchema.model_validate(x), subscriptions)
    )

    if len(subs_filtered) == 0:
        subs_filtered = [{}]

    return success_response(
        message="Subscriptions retrieved successfully",
        status_code=200,
        data=jsonable_encoder(subs_filtered),
    )

@newsletter.get('/{id}', response_model=SingleNewsletterResponse, status_code=status.HTTP_200_OK)
async def get_single_newsletter(id: str, db: Annotated[Session, Depends(get_db)]):
    """Retrieves a single newsletter."""
    newsletter = NewsletterService.fetch(db=db, id=id)
    return success_response(message="Successfully fetched newsletter", status_code=200, data=newsletter)

@newsletter.delete(
    "/{id}",
    status_code=status.HTTP_204_NO_CONTENT,
    summary="Delete single newsletter",
    description="Endpoint to delete a single newsletter by ID",
)
def delete_newsletter(
    id: str,
    db: Session = Depends(get_db),
    current_user: User = Depends(user_service.get_current_super_admin),
):
    """Endpoint to delete a newsletter"""
    NewsletterService.delete(db=db, id=id)

<<<<<<< HEAD
@newsletter.get('', status_code=200)
def get_all_newsletters(
    db:Session = Depends(get_db),
    page_size: Annotated[int, Query(ge=1, description="Number of products per page")] = 10,
    page: Annotated[int, Query(ge=1, description="Page number (starts from 1)")] = 0,
):
    """
    Retrieving all newsletters
    """

    return paginated_response(
        db=db,
        skip=page,
        limit = page_size,
        model = Newsletter
    )


=======
@newsletter.post('/unsubscribe')
async def unsubscribe_newsletter(request: EmailSchema, db: Session = Depends(get_db)):
    """
    Newsletter unsubscription endpoint
    """
    NewsletterService.unsubscribe(db, request)
    return success_response(
        message="Unsubscribed successfully.",
        status_code=status.HTTP_200_OK,
    )
>>>>>>> 72eec435
<|MERGE_RESOLUTION|>--- conflicted
+++ resolved
@@ -77,7 +77,6 @@
     """Endpoint to delete a newsletter"""
     NewsletterService.delete(db=db, id=id)
 
-<<<<<<< HEAD
 @newsletter.get('', status_code=200)
 def get_all_newsletters(
     db:Session = Depends(get_db),
@@ -95,8 +94,6 @@
         model = Newsletter
     )
 
-
-=======
 @newsletter.post('/unsubscribe')
 async def unsubscribe_newsletter(request: EmailSchema, db: Session = Depends(get_db)):
     """
@@ -107,4 +104,3 @@
         message="Unsubscribed successfully.",
         status_code=status.HTTP_200_OK,
     )
->>>>>>> 72eec435
