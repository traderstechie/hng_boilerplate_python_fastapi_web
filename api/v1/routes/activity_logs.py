--- conflicted
+++ resolved
@@ -18,21 +18,14 @@
     """Create a new activity log"""
 
     new_activity_log = activity_log_service.create_activity_log(
-<<<<<<< HEAD
-        db=db, user_id=activity_log.user_id, action=activity_log.action
-=======
         db=db,
         user_id=activity_log.user_id,
         action=activity_log.action
->>>>>>> 50991511
     )
 
     return success_response(
         status_code=201,
         message="Activity log created successfully",
-<<<<<<< HEAD
-        data=jsonable_encoder(new_activity_log),
-=======
         data=jsonable_encoder(new_activity_log)
     )
 
@@ -47,5 +40,4 @@
         status_code=200,
         message="Activity logs retrieved successfully",
         data=jsonable_encoder(activity_logs)
->>>>>>> 50991511
     )