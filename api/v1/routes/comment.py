from typing import Annotated
from fastapi import APIRouter, Depends, HTTPException, status, Response, Request, Header
from fastapi.encoders import jsonable_encoder
from sqlalchemy.orm import Session
from api.db.database import get_db
from api.utils.success_response import success_response
from api.v1.models.user import User
from api.v1.services.comment_like import comment_like_service
from api.v1.services.user import user_service
from api.v1.schemas.comment import (
    DislikeSuccessResponse,
    CommentDislike,
    LikeSuccessResponse,
)
from api.v1.services.comment_dislike import comment_dislike_service

comment = APIRouter(prefix="/comments", tags=["Comment"])


@comment.post("/{comment_id}/like", response_model=LikeSuccessResponse)
async def like_comment(
    comment_id: str,
    request: Request,
    x_forwarded_for: str = Header(None),
    db: Session = Depends(get_db),
    current_user: User = Depends(user_service.get_current_user),
) -> Response:
    """
    Description
        Post endpoint for authenticated users to like a comment.

    Args:
        request: the request object
        comment_id (str): the id of the comment to like
        current_user: the current authenticated user
        db: the database session object

    Returns:
        Response: a response object containing details if successful or appropriate errors if not
    """
    user_ip = (
        x_forwarded_for.split(",")[0].strip()
        if x_forwarded_for
        else request.client.host
    )
    like = comment_like_service.create(
        db=db, comment_id=comment_id, user_id=current_user.id, client_ip=user_ip
    )
    return success_response(
        message="Comment liked successfully!",
        status_code=201,
        data=jsonable_encoder(like),
    )

<<<<<<< HEAD

# Endpoint to dislike a comment
=======
>>>>>>> 50991511
@comment.post("/{comment_id}/dislike", response_model=DislikeSuccessResponse)
async def dislike_comment(
    request: Request,
    comment_id: str,
    current_user: Annotated[User, Depends(user_service.get_current_user)],
    db: Annotated[Session, Depends(get_db)],
) -> Response:
    """Post endpoint for authenticated users to dislike a comment.

    Args:
        request: the request object
        comment_id (str): the id of the comment to dislike
        current_user: the current authenticated user
        db: the database session object

    Returns:
        Response: a response object containing details if successful or appropriate errors if not
    """

    user_id = current_user.id

    client_ip = request.headers.get("X-Forwarded-For")
    if client_ip is None or client_ip == "":
        client_ip = request.client.host

    dislike = comment_dislike_service.create(
        db=db, user_id=user_id, comment_id=comment_id, client_ip=client_ip
    )

    return success_response(
        message="Comment disliked successfully!",
        status_code=201,
        data=jsonable_encoder(dislike),
    )<|MERGE_RESOLUTION|>--- conflicted
+++ resolved
@@ -52,11 +52,6 @@
         data=jsonable_encoder(like),
     )
 
-<<<<<<< HEAD
-
-# Endpoint to dislike a comment
-=======
->>>>>>> 50991511
 @comment.post("/{comment_id}/dislike", response_model=DislikeSuccessResponse)
 async def dislike_comment(
     request: Request,
