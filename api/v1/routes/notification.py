--- conflicted
+++ resolved
@@ -29,7 +29,6 @@
     return success_response(status_code=200, message="Notifcation marked as read")
 
 
-<<<<<<< HEAD
 @notification.get("/current-user")
 def get_me(
     current_user: User = Depends(user_service.get_current_user),
@@ -37,7 +36,7 @@
 ):
     data = notification_service.get_me(current_user, db)
     return success_response(status_code=200, message="All notifications", data=data)
-=======
+
 @notification.delete("/{notification_id}", status_code=status.HTTP_204_NO_CONTENT)
 def delete_notification(
     notification_id: str,
@@ -50,4 +49,3 @@
         user=current_user,
         db=db
         )
->>>>>>> f61bedf1
