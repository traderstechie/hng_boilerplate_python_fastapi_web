--- conflicted
+++ resolved
@@ -178,7 +178,7 @@
 def read_admin_data(current_admin: Annotated[User, Depends(user_service.get_current_super_admin)]):
     return {"message": "Hello, admin!"}
 
-<<<<<<< HEAD
+
 
 @auth.post("/request-magic-link", status_code=status.HTTP_200_OK)
 def request_magic_link(request: MagicLinkRequest, response: Response, db: Session = Depends(get_db)):
@@ -194,5 +194,3 @@
         message=f"Magic link sent to {user.email}"
     )
     return response
-=======
->>>>>>> 1a5159a5
