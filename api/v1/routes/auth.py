--- conflicted
+++ resolved
@@ -80,14 +80,6 @@
         status_code=201,
         message="User Created Successfully",
         data={
-<<<<<<< HEAD
-            "access_token": access_token,
-            "token_type": "bearer",
-            "user": jsonable_encoder(
-                user, exclude=["password", "is_deleted", "is_verified", "updated_at"]
-            ),
-        },
-=======
             'access_token': access_token,
             'token_type': 'bearer',
             'user':  {
@@ -99,7 +91,6 @@
             'token_type': 'bearer',
             }
         }
->>>>>>> 434fb880
     )
 
     # Add refresh token to cookies
@@ -129,24 +120,6 @@
     refresh_token = user_service.create_refresh_token(user_id=user.id)
 
     response = success_response(
-<<<<<<< HEAD
-        status_code=200,
-        message="Login successful",
-        data={
-            "access_token": access_token,
-            "token_type": "bearer",
-            "user": jsonable_encoder(
-                user,
-                exclude=[
-                    "password",
-                    "is_super_admin",
-                    "is_deleted",
-                    "is_verified",
-                    "updated_at",
-                ],
-            ),
-        },
-=======
     status_code=200,
     message='Login successful',
     data={
@@ -159,7 +132,6 @@
             'token_type': 'bearer',
         }
     }
->>>>>>> 434fb880
     )
 
     # Add refresh token to cookies
