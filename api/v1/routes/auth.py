from fastapi import Depends, status, APIRouter, Response, Request
from fastapi.encoders import jsonable_encoder
from fastapi.security import OAuth2PasswordRequestForm
from sqlalchemy.orm import Session
from api.utils.success_response import success_response
from api.utils.send_mail import send_magic_link
from api.v1.models import User
from typing_extensions import Annotated
<<<<<<< HEAD
from datetime import datetime, timedelta
from typing import Annotated
=======
from datetime import timedelta

from api.v1.schemas.user import LoginRequest, UserCreate, EmailRequest
from api.v1.schemas.token import TokenRequest
from typing import Annotated

>>>>>>> 6ebe1148
from api.v1.schemas.user import UserCreate
from api.utils.email_service import send_mail
from datetime import timedelta
from api.v1.schemas.user import UserCreate, MagicLinkRequest
from api.db.database import get_db
from api.v1.services.user import user_service

auth = APIRouter(prefix="/auth", tags=["Authentication"])

  
@auth.post("/register", status_code=status.HTTP_201_CREATED, response_model=success_response)
def register(response: Response, user_schema: UserCreate, db: Session = Depends(get_db)):
    '''Endpoint for a user to register their account'''

    # Create user account
    user = user_service.create(db=db, schema=user_schema)

    # Create access and refresh tokens
    access_token = user_service.create_access_token(user_id=user.id)
    refresh_token = user_service.create_refresh_token(user_id=user.id)

    response = success_response(
        status_code=201,
        message='User created successfully',
        data={
            'access_token': access_token,
            'token_type': 'bearer',
            'user': jsonable_encoder(
                user, 
                exclude=['password', 'is_super_admin', 'is_deleted', 'is_verified', 'updated_at']
            ),
        }
    )

    # Add refresh token to cookies
    response.set_cookie(
        key="refresh_token",
        value=refresh_token,
        expires=timedelta(days=60),
        httponly=True,
        secure=True,
        samesite="none",
    )

    return response


@auth.post(path="/register-super-admin", status_code=status.HTTP_201_CREATED)
def register_as_super_admin(user: UserCreate, db: Session = Depends(get_db)):
    """Endpoint for super admin creation"""

    user_created = user_service.create_admin(db=db, schema=user)
    return success_response(
        status_code=201,
        message="User Created Successfully",
        data=user_created.to_dict(),
    )


@auth.post("/login", status_code=status.HTTP_200_OK)
def login(login_request: LoginRequest, db: Session = Depends(get_db)):
    '''Endpoint to log in a user'''

    # Authenticate the user
    user = user_service.authenticate_user(
        db=db,
        email=login_request.email,
        password=login_request.password
    )

    # Generate access and refresh tokens
    access_token = user_service.create_access_token(user_id=user.id)
    refresh_token = user_service.create_refresh_token(user_id=user.id)

    response = success_response(
        status_code=200,
        message='Login successful',
        data={
            'access_token': access_token,
            'token_type': 'bearer',
            'user': jsonable_encoder(
                user, 
                exclude=['password', 'is_super_admin', 'is_deleted', 'is_verified', 'updated_at']
            ),
        }
    )

    # Add refresh token to cookies
    response.set_cookie(
        key="refresh_token",
        value=refresh_token,
        expires=timedelta(days=30),
        httponly=True,
        secure=True,
        samesite="none",
    )

    return response


@auth.post("/logout", status_code=status.HTTP_200_OK)
def logout(response: Response, db: Session = Depends(get_db), current_user: User = Depends(user_service.get_current_user)):
    '''Endpoint to log a user out of their account'''

    response = success_response(
        status_code=200,
        message='User logged put successfully'
    )

    # Delete refresh token from cookies
    response.delete_cookie(key='refresh_token')

    return response


@auth.post("/refresh-access-token", status_code=status.HTTP_200_OK)
def refresh_access_token(request: Request, response: Response, db: Session = Depends(get_db)):
    '''Endpoint to log a user out of their account'''

    # Get refresh token
    current_refresh_token = request.cookies.get('refresh_token')

    # Create new access and refresh tokens
    access_token, refresh_token = user_service.refresh_access_token(current_refresh_token=current_refresh_token)

    response = success_response(
        status_code=200,
        message='Tokens refreshed cuccessfully',
        data={
            'access_token': access_token,
            'token_type': 'bearer',
        }
    )

    # Add refresh token to cookies
    response.set_cookie(
        key="refresh_token",
        value=refresh_token,
        expires=timedelta(days=30),
        httponly=True,
        secure=True,
        samesite="none",
    )

    return response

@auth.post("/request-token", status_code=status.HTTP_200_OK)
async def request_signin_token(email_schema: EmailRequest, db: Session = Depends(get_db)):
    '''Generate and send a 6-digit sign-in token to the user's email'''

    user = user_service.fetch_by_email(db, email_schema.email)

    token, token_expiry = user_service.generate_token()

    # Save the token and expiry
    user_service.save_login_token(db, user, token, token_expiry)

    # Send the token to the user's email
    # send_mail(to=user.email, subject="Your SignIn Token", body=token)

    return success_response(
        status_code=200,
        message=f"Sign-in token sent to {user.email}"
    )

@auth.post("/verify-token", status_code=status.HTTP_200_OK)
async def verify_signin_token(token_schema: TokenRequest, db: Session = Depends(get_db)):
    '''Verify the 6-digit sign-in token and log in the user'''

    user = user_service.verify_login_token(db, schema=token_schema)

    # Generate JWT token
    access_token = user_service.create_access_token(user_id=user.id)
    refresh_token = user_service.create_refresh_token(user_id=user.id)

    response = success_response(
        status_code=200,
        message='Sign in successful',
        data={
            'access_token': access_token,
            'token_type': 'bearer',
        }
    )

    # Add refresh token to cookies
    response.set_cookie(
        key="refresh_token",
        value=refresh_token,
        expires=timedelta(days=30),
        httponly=True,
        secure=True,
        samesite="none",
    )

    return response
    

# Protected route example: test route
@auth.get("/admin")
def read_admin_data(current_admin: Annotated[User, Depends(user_service.get_current_super_admin)]):
    return {"message": "Hello, admin!"}



@auth.post("/request-magic-link", status_code=status.HTTP_200_OK)
def request_magic_link(request: MagicLinkRequest, response: Response, db: Session = Depends(get_db)):
    user = user_service.fetch_by_email(
        db=db,
        email=request.email
    )
    access_token = user_service.create_access_token(user_id=user.id)
    send_magic_link(user.email, access_token)

    response = success_response(
        status_code=200,
        message=f"Magic link sent to {user.email}"
    )
    return response
<|MERGE_RESOLUTION|>--- conflicted
+++ resolved
@@ -6,17 +6,12 @@
 from api.utils.send_mail import send_magic_link
 from api.v1.models import User
 from typing_extensions import Annotated
-<<<<<<< HEAD
-from datetime import datetime, timedelta
-from typing import Annotated
-=======
 from datetime import timedelta
 
 from api.v1.schemas.user import LoginRequest, UserCreate, EmailRequest
 from api.v1.schemas.token import TokenRequest
 from typing import Annotated
 
->>>>>>> 6ebe1148
 from api.v1.schemas.user import UserCreate
 from api.utils.email_service import send_mail
 from datetime import timedelta
