from datetime import timedelta
from fastapi import BackgroundTasks, Depends, status, APIRouter, Response, Request
from fastapi.encoders import jsonable_encoder
from fastapi.responses import JSONResponse
from sqlalchemy.orm import Session

from api.core.dependencies.email_sender import send_email
from api.utils.success_response import auth_response, success_response
from api.utils.send_mail import send_magic_link
from api.v1.models import User
from api.v1.schemas.user import Token
from api.v1.schemas.user import LoginRequest, UserCreate, EmailRequest
from api.v1.schemas.token import TokenRequest
from api.v1.schemas.user import UserCreate, MagicLinkRequest
from api.v1.services.organisation import organisation_service
from api.v1.schemas.organisation import CreateUpdateOrganisation
from api.db.database import get_db
from api.v1.services.user import user_service
from api.v1.services.auth import AuthService

auth = APIRouter(prefix="/auth", tags=["Authentication"])

  
@auth.post("/register", status_code=status.HTTP_201_CREATED, response_model=auth_response)
def register(background_tasks: BackgroundTasks, response: Response, user_schema: UserCreate, db: Session = Depends(get_db)):
    '''Endpoint for a user to register their account'''

    # Create user account
    user = user_service.create(db=db, schema=user_schema)

<<<<<<< HEAD
    # create an organization for the user
    org = CreateUpdateOrganization(
        name=f"{user.first_name}'s Organization",
        email=user.email
    )
    user_org = organization_service.create(db=db, schema=org, user=user)
=======
    # create an organisation for the user
    org = CreateUpdateOrganisation(name=f"{user.first_name}'s Organisation",
                                   email=user.email)
    user_org = organisation_service.create(db=db, schema=org, user=user)
>>>>>>> d4b4e748

    # Create access and refresh tokens
    access_token = user_service.create_access_token(user_id=user.id)
    refresh_token = user_service.create_refresh_token(user_id=user.id)

    # Send email in the background
    background_tasks.add_task(
        send_email, 
        recipient=user.email,
        template_name='welcome.html',
        subject='Welcome to HNG Boilerplate',
        context={
            'first_name': user.first_name,
            'last_name': user.last_name
        }
    )

    response = auth_response(
        status_code=201,
        message='User created successfully',
        access_token=access_token,
        data={
            'user': jsonable_encoder(
                user,
                exclude=['password', 'is_deleted', 'is_verified', 'updated_at']
            )
        }
    )

    # Add refresh token to cookies
    response.set_cookie(
        key="refresh_token",
        value=refresh_token,
        expires=timedelta(days=60),
        httponly=True,
        secure=True,
        samesite="none",
    )

    return response


@auth.post(path="/register-super-admin", status_code=status.HTTP_201_CREATED, response_model=auth_response)
def register_as_super_admin(user: UserCreate, db: Session = Depends(get_db)):
    """Endpoint for super admin creation"""

    user = user_service.create_admin(db=db, schema=user)

    # Create access and refresh tokens
    access_token = user_service.create_access_token(user_id=user.id)
    refresh_token = user_service.create_refresh_token(user_id=user.id)

    response = auth_response(
        status_code=201,
        message='User created successfully',
        access_token=access_token,
        data={
            'user': jsonable_encoder(
                user,
                exclude=['password', 'is_deleted', 'is_verified', 'updated_at']
            )
        }
    )

    # Add refresh token to cookies
    response.set_cookie(
        key="refresh_token",
        value=refresh_token,
        expires=timedelta(days=60),
        httponly=True,
        secure=True,
        samesite="none",
    )

    return response


@auth.post("/login", status_code=status.HTTP_200_OK, response_model=auth_response)
def login(login_request: LoginRequest, db: Session = Depends(get_db)):
    """Endpoint to log in a user"""

    # Authenticate the user
    user = user_service.authenticate_user(
        db=db, email=login_request.email, password=login_request.password
    )

    # Generate access and refresh tokens
    access_token = user_service.create_access_token(user_id=user.id)
    refresh_token = user_service.create_refresh_token(user_id=user.id)

    response = auth_response(
        status_code=200,
        message='Login successful',
        access_token=access_token,
        data={
            'user': jsonable_encoder(
                user,
                exclude=['password', 'is_deleted', 'is_verified', 'updated_at']
            )
        }
    )

    # Add refresh token to cookies
    response.set_cookie(
        key="refresh_token",
        value=refresh_token,
        expires=timedelta(days=30),
        httponly=True,
        secure=True,
        samesite="none",
    )

    return response


@auth.post("/logout", status_code=status.HTTP_200_OK)
def logout(
    response: Response,
    db: Session = Depends(get_db),
    current_user: User = Depends(user_service.get_current_user),
):
    """Endpoint to log a user out of their account"""

    response = success_response(status_code=200, message="User logged put successfully")

    # Delete refresh token from cookies
    response.delete_cookie(key="refresh_token")

    return response


@auth.post("/refresh-access-token", status_code=status.HTTP_200_OK)
def refresh_access_token(
    request: Request, response: Response, db: Session = Depends(get_db)
):
    """Endpoint to log a user out of their account"""

    # Get refresh token
    current_refresh_token = request.cookies.get("refresh_token")

    # Create new access and refresh tokens
    access_token, refresh_token = user_service.refresh_access_token(
        current_refresh_token=current_refresh_token
    )

    response = auth_response(
        status_code=200,
        message='Login successful',
        access_token=access_token
    )

    # Add refresh token to cookies
    response.set_cookie(
        key="refresh_token",
        value=refresh_token,
        expires=timedelta(days=30),
        httponly=True,
        secure=True,
        samesite="none",
    )

    return response


@auth.post("/request-token", status_code=status.HTTP_200_OK)
async def request_signin_token(
    email_schema: EmailRequest, db: Session = Depends(get_db)
):
    """Generate and send a 6-digit sign-in token to the user's email"""

    user = user_service.fetch_by_email(db, email_schema.email)

    token, token_expiry = user_service.generate_token()

    # Save the token and expiry
    user_service.save_login_token(db, user, token, token_expiry)

    # Send mail notification

    return success_response(
        status_code=200, message=f"Sign-in token sent to {user.email}"
    )


@auth.post("/verify-token", status_code=status.HTTP_200_OK, response_model=auth_response)
async def verify_signin_token(
    token_schema: TokenRequest, db: Session = Depends(get_db)
):
    """Verify the 6-digit sign-in token and log in the user"""

    user = user_service.verify_login_token(db, schema=token_schema)

    # Generate JWT token
    access_token = user_service.create_access_token(user_id=user.id)
    refresh_token = user_service.create_refresh_token(user_id=user.id)


    response = auth_response(
        status_code=200,
        message='Login successful',
        access_token=access_token,
        data={
            'user': jsonable_encoder(
                user,
                exclude=['password', 'is_deleted', 'is_verified', 'updated_at']
            )
        }
    )

    # Add refresh token to cookies
    response.set_cookie(
        key="refresh_token",
        value=refresh_token,
        expires=timedelta(days=30),
        httponly=True,
        secure=True,
        samesite="none",
    )

    return response


# TODO: Fix magic link authentication
@auth.post("/magic-link", status_code=status.HTTP_200_OK)
def request_magic_link(
    request: MagicLinkRequest, response: Response, db: Session = Depends(get_db)
):
    user = user_service.fetch_by_email(db=db, email=request.email)
    access_token = user_service.create_access_token(user_id=user.id)
    send_magic_link(user.email, access_token)

    response = success_response(
        status_code=200, message=f"Magic link sent to {user.email}"
    )
    return response


@auth.post("/magic-link/verify")
async def verify_magic_link(token_schema: Token, db: Session = Depends(get_db)):
    user, access_token = AuthService.verify_magic_token(token_schema.access_token, db)

    refresh_token = user_service.create_refresh_token(user_id=user.id)

    response = auth_response(
        status_code=200,
        message='Login successful',
        access_token=access_token,
        data={
            'user': jsonable_encoder(
                user,
                exclude=['password', 'is_deleted', 'is_verified', 'updated_at']
            )
        }
    )

    # Add refresh token to cookies
    response.set_cookie(
        key="refresh_token",
        value=refresh_token,
        expires=timedelta(days=30),
        httponly=True,
        secure=True,
        samesite="none",
    )

    return response<|MERGE_RESOLUTION|>--- conflicted
+++ resolved
@@ -28,19 +28,12 @@
     # Create user account
     user = user_service.create(db=db, schema=user_schema)
 
-<<<<<<< HEAD
     # create an organization for the user
     org = CreateUpdateOrganization(
         name=f"{user.first_name}'s Organization",
         email=user.email
     )
     user_org = organization_service.create(db=db, schema=org, user=user)
-=======
-    # create an organisation for the user
-    org = CreateUpdateOrganisation(name=f"{user.first_name}'s Organisation",
-                                   email=user.email)
-    user_org = organisation_service.create(db=db, schema=org, user=user)
->>>>>>> d4b4e748
 
     # Create access and refresh tokens
     access_token = user_service.create_access_token(user_id=user.id)
