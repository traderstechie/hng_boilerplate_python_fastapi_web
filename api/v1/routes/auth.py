--- conflicted
+++ resolved
@@ -212,9 +212,6 @@
 # Protected route example: test route
 @auth.get("/admin")
 def read_admin_data(current_admin: Annotated[User, Depends(user_service.get_current_super_admin)]):
-<<<<<<< HEAD
-    return {"message": "Hello, admin!"}
-=======
     return {"message": "Hello, admin!"}
 
 
@@ -233,4 +230,3 @@
         message=f"Magic link sent to {user.email}"
     )
     return response
->>>>>>> 01e455fa
