<<<<<<< HEAD
from fastapi import APIRouter, Depends, HTTPException, status
from fastapi.responses import JSONResponse
=======
from fastapi.encoders import jsonable_encoder
from api.v1.schemas.blog import BlogUpdateResponseModel, BlogRequest
>>>>>>> 4bf01c8d
from sqlalchemy.orm import Session
from api.db.database import get_db
from api.v1.models.user import User
from api.utils.dependencies import get_current_user
from api.v1.services.blog import BlogService
from fastapi import APIRouter, Depends, HTTPException, status
from typing import List
<<<<<<< HEAD
from uuid import UUID

from api.v1.models.blog import Blog
from api.v1.schemas.blog import BlogResponse, BlogPostResponse
from api.db.database import get_db
from api.v1.services.blog import BlogService
=======
from api.v1.models.blog import Blog
from api.v1.schemas.blog import BlogResponse
>>>>>>> 4bf01c8d

blog = APIRouter(prefix="/blogs", tags=["Blog"])
blog_service = BlogService()


@blog.get("/", response_model=List[BlogResponse])
def get_all_blogs(db: Session = Depends(get_db)):
    blogs = db.query(Blog).filter(Blog.is_deleted == False).all()
    if not blogs:
        return []
    return blogs

<<<<<<< HEAD

@blog.get("/{id}", response_model=BlogPostResponse)
def get_blog_by_id(id: str, db: Session = Depends(get_db)):
    """
    Retrieve a blog post by its Id.

    Args:
        id (str): The ID of the blog post.
        db (Session): The database session.

    Returns:
        BlogPostResponse: The blog post data.

    Raises:
        HTTPException: If the blog post is not found.
    """
    blog_post = blog_service.fetch(db, id)
    if not blog_post:
        return JSONResponse(
            status_code=status.HTTP_404_NOT_FOUND,
            content={
                "success": False,
                "status_code": status.HTTP_404_NOT_FOUND,
                "message": "Blog post not found"
            }
        )

    return blog_post
=======
@blog.put("/{id}", response_model=BlogUpdateResponseModel)
async def update_blog(id: str, blogPost: BlogRequest, db: Session = Depends(get_db), current_user: User = Depends(get_current_user)):
    blog_service = BlogService(db)
    try:
        updated_blog_post = blog_service.update(
            blog_id=id,
            title=blogPost.title,
            content=blogPost.content,
            current_user=current_user
        )
    except HTTPException as e:
        raise e
    except Exception as e:
        # Catch any other exceptions and raise an HTTP 500 error
        raise HTTPException(status_code=500, detail="An unexpected error occurred")

    return {
        "status": "200",
        "message": "Blog post updated successfully",
        "data": {"post": jsonable_encoder(updated_blog_post)}
    }
>>>>>>> 4bf01c8d
<|MERGE_RESOLUTION|>--- conflicted
+++ resolved
@@ -1,10 +1,14 @@
-<<<<<<< HEAD
+from fastapi.encoders import jsonable_encoder
+from api.v1.schemas.blog import BlogUpdateResponseModel, BlogRequest
+from sqlalchemy.orm import Session
+from api.db.database import get_db
+from api.v1.models.user import User
+from api.utils.dependencies import get_current_user
+from api.v1.services.blog import BlogService
 from fastapi import APIRouter, Depends, HTTPException, status
 from fastapi.responses import JSONResponse
-=======
 from fastapi.encoders import jsonable_encoder
 from api.v1.schemas.blog import BlogUpdateResponseModel, BlogRequest
->>>>>>> 4bf01c8d
 from sqlalchemy.orm import Session
 from api.db.database import get_db
 from api.v1.models.user import User
@@ -12,17 +16,15 @@
 from api.v1.services.blog import BlogService
 from fastapi import APIRouter, Depends, HTTPException, status
 from typing import List
-<<<<<<< HEAD
 from uuid import UUID
 
 from api.v1.models.blog import Blog
 from api.v1.schemas.blog import BlogResponse, BlogPostResponse
 from api.db.database import get_db
 from api.v1.services.blog import BlogService
-=======
 from api.v1.models.blog import Blog
-from api.v1.schemas.blog import BlogResponse
->>>>>>> 4bf01c8d
+from api.v1.schemas.blog import BlogResponse, BlogPostResponse
+from api.v1.services.blog import BlogService
 
 blog = APIRouter(prefix="/blogs", tags=["Blog"])
 blog_service = BlogService()
@@ -35,7 +37,6 @@
         return []
     return blogs
 
-<<<<<<< HEAD
 
 @blog.get("/{id}", response_model=BlogPostResponse)
 def get_blog_by_id(id: str, db: Session = Depends(get_db)):
@@ -64,7 +65,8 @@
         )
 
     return blog_post
-=======
+
+
 @blog.put("/{id}", response_model=BlogUpdateResponseModel)
 async def update_blog(id: str, blogPost: BlogRequest, db: Session = Depends(get_db), current_user: User = Depends(get_current_user)):
     blog_service = BlogService(db)
@@ -79,11 +81,11 @@
         raise e
     except Exception as e:
         # Catch any other exceptions and raise an HTTP 500 error
-        raise HTTPException(status_code=500, detail="An unexpected error occurred")
+        raise HTTPException(
+            status_code=500, detail="An unexpected error occurred")
 
     return {
         "status": "200",
         "message": "Blog post updated successfully",
         "data": {"post": jsonable_encoder(updated_blog_post)}
-    }
->>>>>>> 4bf01c8d
+    }