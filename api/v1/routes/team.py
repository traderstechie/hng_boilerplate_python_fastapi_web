"""Defines Teams Endpoints"""

from typing import Annotated

from fastapi import APIRouter, Depends, HTTPException, Path
from fastapi.encoders import jsonable_encoder
from sqlalchemy.orm.session import Session
from starlette import status

from api.db.database import get_db
from api.utils.success_response import success_response
from api.v1.models.user import User
<<<<<<< HEAD
from api.v1.schemas.team import UpdateTeamMember
from api.v1.services.team import team_service
from api.v1.services.user import user_service
=======
from api.v1.services.team import team_service, TeamServices
from api.v1.schemas.team import PostTeamMemberSchema, TeamMemberCreateResponseSchema
from api.utils.logger import logger

>>>>>>> ca01517f

team = APIRouter(prefix="/team", tags=["Teams"])


@team.get(
    '/members/{team_id}',
    response_model=success_response,
    status_code=status.HTTP_200_OK
)
def get_team_member_by_id(
    team_id: Annotated[str, Path(description="Team Member ID")],
    db: Session = Depends(get_db),
    su: User = Depends(user_service.get_current_super_admin)
):
    '''Endpoint to fetch a team by id'''
    team_response = team_service.fetch(db, team_id)
    if not team:
        raise HTTPException(
            status_code=status.HTTP_404_NOT_FOUND,
            detail="Team not found"
        )

    return success_response(
        status_code=status.HTTP_200_OK,
        message='Team fetched successfully',
<<<<<<< HEAD
        data=jsonable_encoder(team_response),
    )


@team.patch(
    '/members/{team_id}',
    response_model=success_response,
    status_code=status.HTTP_200_OK
)
def update_team_member_by_id(
    team_id: Annotated[str, Path(description="Team Member ID")],
    team_data: UpdateTeamMember,
    db: Session = Depends(get_db),
    su: User = Depends(user_service.get_current_super_admin),
):
    '''Endpoint to update a team by id'''

    team_response = team_service.update(
        db, team_id, team_data.model_dump(exclude_unset=True,
                                          exclude_none=True))
    return success_response(
        status_code=status.HTTP_200_OK,
        message='Team updated successfully',
        data=jsonable_encoder(team_response),
=======
        data=jsonable_encoder(team),
    )



@team.post(
    "/members",
    response_model=success_response,
    status_code=201,
    
)
async def add_team_members(
    member: PostTeamMemberSchema,
    db: Session = Depends(get_db),
    admin: User = Depends(user_service.get_current_super_admin),
):
    """
    Add a team member to the database.
    This endpoint allows an admin add a new team member to the database.

    Parameters:
    - team: PostTeamMemberSchema
        The details of the team member.
    - admin: User (Depends on get_current_super_admin)
        The current admin adding the team member. This is a dependency that provides the admin context.
    - db: The database session
    """
    if member.name.strip() == "" or member.role.strip() == "" or member.description.strip() == "" or member.picture_url.strip() == "":
        raise HTTPException(status_code=400, detail="Invalid request data")
    

    new_member = TeamServices.create(db, member)
    logger.info(f"Team Member added successfully {new_member.id}")

    return success_response(
        message = "Team Member added successfully",
        status_code = 201,
        data = jsonable_encoder(TeamMemberCreateResponseSchema.model_validate(new_member))
>>>>>>> ca01517f
    )<|MERGE_RESOLUTION|>--- conflicted
+++ resolved
@@ -8,18 +8,14 @@
 from starlette import status
 
 from api.db.database import get_db
+from api.utils.logger import logger
 from api.utils.success_response import success_response
 from api.v1.models.user import User
-<<<<<<< HEAD
-from api.v1.schemas.team import UpdateTeamMember
-from api.v1.services.team import team_service
+from api.v1.schemas.team import (PostTeamMemberSchema,
+                                 TeamMemberCreateResponseSchema,
+                                 UpdateTeamMember)
+from api.v1.services.team import TeamServices, team_service
 from api.v1.services.user import user_service
-=======
-from api.v1.services.team import team_service, TeamServices
-from api.v1.schemas.team import PostTeamMemberSchema, TeamMemberCreateResponseSchema
-from api.utils.logger import logger
-
->>>>>>> ca01517f
 
 team = APIRouter(prefix="/team", tags=["Teams"])
 
@@ -45,7 +41,6 @@
     return success_response(
         status_code=status.HTTP_200_OK,
         message='Team fetched successfully',
-<<<<<<< HEAD
         data=jsonable_encoder(team_response),
     )
 
@@ -70,17 +65,14 @@
         status_code=status.HTTP_200_OK,
         message='Team updated successfully',
         data=jsonable_encoder(team_response),
-=======
-        data=jsonable_encoder(team),
     )
-
 
 
 @team.post(
     "/members",
     response_model=success_response,
     status_code=201,
-    
+
 )
 async def add_team_members(
     member: PostTeamMemberSchema,
@@ -100,14 +92,13 @@
     """
     if member.name.strip() == "" or member.role.strip() == "" or member.description.strip() == "" or member.picture_url.strip() == "":
         raise HTTPException(status_code=400, detail="Invalid request data")
-    
 
     new_member = TeamServices.create(db, member)
     logger.info(f"Team Member added successfully {new_member.id}")
 
     return success_response(
-        message = "Team Member added successfully",
-        status_code = 201,
-        data = jsonable_encoder(TeamMemberCreateResponseSchema.model_validate(new_member))
->>>>>>> ca01517f
+        message="Team Member added successfully",
+        status_code=201,
+        data=jsonable_encoder(
+            TeamMemberCreateResponseSchema.model_validate(new_member))
     )