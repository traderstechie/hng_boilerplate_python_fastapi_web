--- conflicted
+++ resolved
@@ -80,12 +80,8 @@
         response: contains message, status code, tokens, and user data
                     on success or HttpException if not authenticated,
     """
-<<<<<<< HEAD
-    err_message: str = "Authentication Failed"
-=======
     
     err_message: str = 'Authentication Failed'
->>>>>>> d4766a46
     try:
         # For testing purposes
         if config("TESTING") != "TEST":
