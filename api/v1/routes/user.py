--- conflicted
+++ resolved
@@ -1,10 +1,5 @@
-<<<<<<< HEAD
-from fastapi import Depends, HTTPException, APIRouter, Request, Response, status
-import jwt
-=======
 from fastapi import Depends, APIRouter, Request, status
 from fastapi.encoders import jsonable_encoder
->>>>>>> f61bedf1
 from sqlalchemy.orm import Session
 
 from api.utils.success_response import success_response
@@ -21,11 +16,7 @@
 user = APIRouter(prefix="/users", tags=["Users"])
 
 
-<<<<<<< HEAD
-@user.get("/current-user", status_code=status.HTTP_200_OK, response_model=UserBase)
-=======
 @user.get("/me", status_code=status.HTTP_200_OK, response_model=success_response)
->>>>>>> f61bedf1
 def get_current_user_details(
     db: Session = Depends(get_db),
     current_user: User = Depends(user_service.get_current_user),
@@ -34,10 +25,16 @@
 
     return success_response(
         status_code=200,
-        message='User details retrieved successfully',
+        message="User details retrieved successfully",
         data=jsonable_encoder(
-            current_user, 
-            exclude=['password', 'is_super_admin', 'is_deleted', 'is_verified', 'updated_at']
+            current_user,
+            exclude=[
+                "password",
+                "is_super_admin",
+                "is_deleted",
+                "is_verified",
+                "updated_at",
+            ],
         ),
     )
 
@@ -101,7 +98,4 @@
 
     user_service.change_password(schema.old_password, schema.new_password, user, db)
 
-    return success_response(
-        status_code=200,
-        message='Password changed successfully'
-    )+    return success_response(status_code=200, message="Password changed successfully")