from typing import Annotated, Optional
from fastapi import Depends, APIRouter, Request, status, Query, HTTPException
from fastapi.encoders import jsonable_encoder
from sqlalchemy.orm import Session

from api.utils.success_response import success_response
from api.v1.models.user import User
from api.v1.schemas.user import (
    DeactivateUserSchema,
    ChangePasswordSchema,
<<<<<<< HEAD
    ChangePwdRet, AllUsersResponse,
    AdminCreateUserResponse, AdminCreateUser
=======
    ChangePwdRet,
    UserUpdate, AllUsersResponse
>>>>>>> d4766a46
)
from api.db.database import get_db
from api.v1.services.user import user_service


user = APIRouter(prefix="/users", tags=["Users"])


@user.get("/me", status_code=status.HTTP_200_OK, response_model=success_response)
def get_current_user_details(
    db: Session = Depends(get_db),
    current_user: User = Depends(user_service.get_current_user),
):
    """Endpoint to get current user details"""

    return success_response(
        status_code=200,
        message="User details retrieved successfully",
        data=jsonable_encoder(
            current_user,
            exclude=[
                "password",
                "is_super_admin",
                "is_deleted",
                "is_verified",
                "updated_at",
            ],
        ),
    )


@user.get('/delete', status_code=200)
async def delete_account(request: Request, db: Session = Depends(get_db), current_user: User = Depends(user_service.get_current_user)):
    '''Endpoint to delete a user account'''

    # Delete current user
    user_service.delete(db=db)

    return success_response(
        status_code=200,
        message='User deleted successfully',
    )


@user.patch("/me/password", status_code=200)
async def change_password(
    schema: ChangePasswordSchema,
    db: Session = Depends(get_db),
    user: User = Depends(user_service.get_current_user),
):
    """Endpoint to change the user's password"""

    user_service.change_password(schema.old_password, schema.new_password, user, db)

    return success_response(
        status_code=200,
        message='Password changed successfully'
    )

@user.get(path="/{user_id}", status_code=status.HTTP_200_OK)
def get_user(
    user_id : str,
    current_user : Annotated[User , Depends(user_service.get_current_user)],
    db : Session = Depends(get_db)
):
    
    user = user_service.fetch(db=db, id=user_id)

    return success_response(
        status_code=status.HTTP_200_OK,
        message='User retrieved successfully',
        data = jsonable_encoder(
            user, 
            exclude=['password', 'is_super_admin', 'is_deleted', 'is_verified', 'updated_at', 'created_at', 'is_active']
        )
    )
@user.patch(path="/",status_code=status.HTTP_200_OK)
def update_current_user(
                        current_user : Annotated[User , Depends(user_service.get_current_user)],
                        schema : UserUpdate,
                        db : Session = Depends(get_db)):
    
    user = user_service.update(db=db, schema= schema, current_user=current_user)

    return success_response(
        status_code=status.HTTP_200_OK,
        message='User Updated Successfully',
        data= jsonable_encoder(
            user,
            exclude=['password', 'is_super_admin', 'is_deleted', 'is_verified', 'updated_at', 'created_at', 'is_active']
        )
    )
@user.patch(path="/{user_id}", status_code=status.HTTP_200_OK)
def update_user(user_id : str,
                current_user : Annotated[User , Depends(user_service.get_current_super_admin)],
                schema : UserUpdate,
                db : Session = Depends(get_db)
               ):
    user = user_service.update(db=db, schema=schema, id=user_id, current_user=current_user)

    return success_response(
        status_code=status.HTTP_200_OK,
        message='User Updated Successfully',
        data= jsonable_encoder(
            user,
            exclude=['password', 'is_super_admin', 'is_deleted', 'is_verified', 'updated_at', 'created_at', 'is_active']
        )
    )

@user.delete(path="/{user_id}", status_code=status.HTTP_204_NO_CONTENT)
def delete_user(
    user_id: str,
    current_user: Annotated[User, Depends(user_service.get_current_super_admin)],
    db: Session = Depends(get_db),
):
    """Endpoint for user deletion (soft-delete)"""

    """

    Args:
        user_id (str): User ID
        current_user (User): Current logged in user
        db (Session, optional): Database Session. Defaults to Depends(get_db).

    Raises:
        HTTPException: 403 FORBIDDEN (Current user is not a super admin)
        HTTPException: 404 NOT FOUND (User to be deleted cannot be found)
    """

    user = user_service.fetch(db=db, id=user_id)

    # soft-delete the user
    user_service.delete(db=db, id=user_id)

@user.get('/', status_code=status.HTTP_200_OK, response_model=AllUsersResponse)
async def get_users(
    current_user: Annotated[User, Depends(user_service.get_current_super_admin)],
    db: Annotated[Session, Depends(get_db)],
    page: int = 1, per_page: int = 10,
    is_active: Optional[bool] = Query(None),
    is_deleted: Optional[bool] = Query(None),
    is_verified: Optional[bool] = Query(None),
    is_super_admin: Optional[bool] = Query(None)
):
    """
    Retrieves all users.
    Args:
        current_user: The current user(admin) making the request
        db: database Session object
        page: the page number
        per_page: the maximum size of users for each page
        is_active: boolean to filter active users
        is_deleted: boolean to filter deleted users
        is_verified: boolean to filter verified users
        is_super_admin: boolean to filter users that are super admin
    Returns:
        UserData
    """
    query_params = {
        'is_active': is_active,
        'is_deleted': is_deleted,
        'is_verified': is_verified,
        'is_super_admin': is_super_admin,
    }
    return user_service.fetch_all(db, page, per_page, **query_params)

@user.post("/", status_code=status.HTTP_201_CREATED, response_model=AdminCreateUserResponse)
def admin_registers_user(user_request: AdminCreateUser,
             current_user: Annotated[User, Depends(user_service.get_current_super_admin)],
             db: Session = Depends(get_db)):
    '''
    Endpoint for an admin to register a user.
    Args:
        user_request: the body containing the user details to register
        current_user: The superadmin registering the user
        db: database Session object
    Returns:
        AdminCreateUserResponse: The full details of the newly created user
    '''
    return user_service.super_admin_create_user(db, user_request)<|MERGE_RESOLUTION|>--- conflicted
+++ resolved
@@ -8,13 +8,8 @@
 from api.v1.schemas.user import (
     DeactivateUserSchema,
     ChangePasswordSchema,
-<<<<<<< HEAD
-    ChangePwdRet, AllUsersResponse,
+    ChangePwdRet, AllUsersResponse, UserUpdate,
     AdminCreateUserResponse, AdminCreateUser
-=======
-    ChangePwdRet,
-    UserUpdate, AllUsersResponse
->>>>>>> d4766a46
 )
 from api.db.database import get_db
 from api.v1.services.user import user_service
