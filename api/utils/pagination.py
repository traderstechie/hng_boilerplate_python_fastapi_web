--- conflicted
+++ resolved
@@ -7,11 +7,6 @@
 
 
 def paginated_response(
-<<<<<<< HEAD
-    db: Session, model, skip: int, limit: int, filters: Optional[Dict[str, Any]] = None
-):
-    """
-=======
     db: Session,
     model,
     skip: int,
@@ -21,7 +16,6 @@
 ):
 
     '''
->>>>>>> 434fb880
     Custom response for pagination.\n
     This takes in four atguments:
         * db- this is the database session
@@ -53,9 +47,6 @@
             filters={'org_id': org_id}
         )
         ```
-<<<<<<< HEAD
-    """
-=======
 
         **With join**
         ``` python
@@ -69,7 +60,6 @@
         )
         ```
     '''
->>>>>>> 434fb880
 
     query = db.query(model)
 
@@ -80,8 +70,6 @@
         for attr, value in filters.items():
             if value is not None:
                 query = query.filter(getattr(model, attr).like(f"%{value}%"))
-<<<<<<< HEAD
-=======
     elif filters and join is not None:
         # Apply filters
         for attr, value in filters.items():
@@ -89,7 +77,6 @@
                 query = query.filter(
                     getattr(getattr(join, "columns"),
                             attr).like(f"%{value}%"))
->>>>>>> 434fb880
 
     total = query.count()
     results = jsonable_encoder(query.offset(skip).limit(limit).all())
@@ -103,10 +90,6 @@
             "total": total,
             "skip": skip,
             "limit": limit,
-<<<<<<< HEAD
-            "items": results,
-        },
-=======
             "items": jsonable_encoder(
                 results,
                 exclude={
@@ -117,5 +100,4 @@
                 }
             )
         }
->>>>>>> 434fb880
     )