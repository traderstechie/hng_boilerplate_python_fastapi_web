from pydantic_settings import BaseSettings
from decouple import config
from pathlib import Path


# Use this to build paths inside the project
BASE_DIR = Path(__file__).resolve().parent


class Settings(BaseSettings):
    """Class to hold application's config values."""

    # API_V1_STR: str = "/api/v1"
    # APP_NAME: str = "TicketHub"
    SECRET_KEY: str = config("SECRET_KEY")
    ALGORITHM: str = config("ALGORITHM")
    ACCESS_TOKEN_EXPIRE_MINUTES: int = config("ACCESS_TOKEN_EXPIRE_MINUTES")
    JWT_REFRESH_EXPIRY: int = config("JWT_REFRESH_EXPIRY")

    # Database configurations
    DB_HOST: str = config("DB_HOST")
    DB_PORT: int = config("DB_PORT", cast=int)
    DB_USER: str = config("DB_USER")
    DB_PASSWORD: str = config("DB_PASSWORD")
    DB_NAME: str = config("DB_NAME")
    DB_TYPE: str = config("DB_TYPE")

    MAIL_USERNAME: str = config("MAIL_USERNAME")
    MAIL_PASSWORD: str = config("MAIL_PASSWORD")
    MAIL_FROM: str = config("MAIL_FROM")
    MAIL_PORT: int = config("MAIL_PORT")
    MAIL_SERVER: str = config("MAIL_SERVER")

    # FACEBOOK_APP_ID: str = config("FACEBOOK_APP_ID")
    # FACEBOOK_APP_SECRET: str = config("FACEBOOK_APP_SECRET")

<<<<<<< HEAD
=======
    TWILIO_ACCOUNT_SID: str = config("TWILIO_ACCOUNT_SID")
    TWILIO_AUTH_TOKEN: str = config("TWILIO_AUTH_TOKEN")
    TWILIO_PHONE_NUMBER: str = config("TWILIO_PHONE_NUMBER")
>>>>>>> 50991511

settings = Settings()<|MERGE_RESOLUTION|>--- conflicted
+++ resolved
@@ -34,11 +34,8 @@
     # FACEBOOK_APP_ID: str = config("FACEBOOK_APP_ID")
     # FACEBOOK_APP_SECRET: str = config("FACEBOOK_APP_SECRET")
 
-<<<<<<< HEAD
-=======
     TWILIO_ACCOUNT_SID: str = config("TWILIO_ACCOUNT_SID")
     TWILIO_AUTH_TOKEN: str = config("TWILIO_AUTH_TOKEN")
     TWILIO_PHONE_NUMBER: str = config("TWILIO_PHONE_NUMBER")
->>>>>>> 50991511
 
 settings = Settings()