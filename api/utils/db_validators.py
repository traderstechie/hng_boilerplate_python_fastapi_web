from fastapi import HTTPException, status
from sqlalchemy.orm import Session
from api.v1.models import User, Organisation


def check_model_existence(db: Session, model, id):
    """Checks if a model exists by its id"""

    # obj = db.query(model).filter(model.id == id).first()
    obj = db.get(model, ident=id)

    if not obj:
        raise HTTPException(status_code=404, detail=f"{model.__name__} does not exist")

    return obj


def check_user_in_org(user: User, organisation: Organisation):
    """Checks if a user is a member of an organisation"""

<<<<<<< HEAD
    if user not in organization.users and not user.is_superadmin:
=======
    if user not in organisation.users and not user.is_super_admin:
>>>>>>> d4b4e748
        raise HTTPException(
            status_code=status.HTTP_400_BAD_REQUEST,
            detail="You are not a member of this organisation",
        )<|MERGE_RESOLUTION|>--- conflicted
+++ resolved
@@ -18,11 +18,7 @@
 def check_user_in_org(user: User, organisation: Organisation):
     """Checks if a user is a member of an organisation"""
 
-<<<<<<< HEAD
-    if user not in organization.users and not user.is_superadmin:
-=======
-    if user not in organisation.users and not user.is_super_admin:
->>>>>>> d4b4e748
+    if user not in organisation.users and not user.is_superadmin:
         raise HTTPException(
             status_code=status.HTTP_400_BAD_REQUEST,
             detail="You are not a member of this organisation",
