--- conflicted
+++ resolved
@@ -62,14 +62,6 @@
 
 
 **Adding tables and columns to models**
-<<<<<<< HEAD
-
-After creating new tables, or adding new models. Make sure to run alembic revision --autogenerate -m "Migration messge"
-
-## TEST THE ENDPOINT
-- run the following code
-```
-=======
 
 After creating new tables, or adding new models. Make sure to run alembic revision --autogenerate -m "Migration messge"
 
@@ -96,7 +88,6 @@
 ## TEST THE ENDPOINT
 - run the following code
 ```
->>>>>>> dbfe03ff
 python -m unittest tests/v1/test_login.py
 python -m unittest tests/v1/test_signup.py
 ```
@@ -112,14 +103,6 @@
 ERROR [alembic.util.messaging] Target database is not up to date.
   FAILED: Target database is not up to date.
 ```
-<<<<<<< HEAD
-
-## Solutions
-Run the following code below first to update the datebase
-**alembic upgrade head**
-then, run this again.
-**alembic revision --autogenerate -m 'your migration message'**
-=======
 
 ## Solutions
 Run the following code below first to update the datebase
@@ -129,5 +112,4 @@
 
 ## update 
 please make sure to test your endpoint or model before pushing.
-push your alembic migrations.
->>>>>>> dbfe03ff
+push your alembic migrations.