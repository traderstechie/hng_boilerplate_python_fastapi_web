import sys, os
import warnings

warnings.filterwarnings("ignore", category=DeprecationWarning)
sys.path.append(os.path.abspath(os.path.join(os.path.dirname(__file__), '../..')))

import pytest
from fastapi.testclient import TestClient
from unittest.mock import patch, MagicMock
from main import app
from api.v1.models.user import User
from api.v1.models.testimonial import Testimonial
from api.v1.services.user import user_service
from uuid_extensions import uuid7
<<<<<<< HEAD
import pytest


DATABASE_URL = config("DATABASE_URL_TEST")

engine = create_engine(DATABASE_URL)
TestingSessionLocal = sessionmaker(autocommit=False, autoflush=False, bind=engine)

Base.metadata.create_all(bind=engine)


@pytest.fixture()
def session():
    Base.metadata.drop_all(bind=engine)
    Base.metadata.create_all(bind=engine)
    db = TestingSessionLocal()
    try:
        yield db
    finally:
        db.close()


@pytest.fixture()
def client(session):
    def override_get_db():
        try:
            yield session
        finally:
            session.close()

    app.dependency_overrides[get_db] = override_get_db
    yield TestClient(app)


=======
from api.db.database import get_db
from api.utils.dependencies import get_super_admin
from fastapi import status
from datetime import datetime, timezone
>>>>>>> b19fe129

LOGIN_ENDPOINT = 'api/v1/auth/login'
client = TestClient(app)

@pytest.fixture
def mock_db_session():
    """Fixture to create a mock database session."""
    with patch("api.v1.services.user.get_db", autospec=True) as mock_get_db:
        mock_db = MagicMock()
        app.dependency_overrides[get_db] = lambda: mock_db
        yield mock_db
    app.dependency_overrides = {}

@pytest.fixture
def mock_user_service():
    """Fixture to create a mock user service."""
    with patch("api.v1.services.user.user_service", autospec=True) as mock_service:
        yield mock_service

@pytest.fixture
def mock_current_admin():
    """Fixture to mock the get_super_admin dependency."""
    with patch("api.utils.dependencies.get_super_admin", autospec=True) as mock_admin:
        mock_admin.return_value = User(
            id=str(uuid7()),
            username="testadmin",
            email="testadmin@gmail.com",
            password=user_service.hash_password("Adminpassword@123"),
            first_name='Admin',
            last_name='User',
            is_active=True,
            is_super_admin=True,
            created_at=datetime.now(timezone.utc),
            updated_at=datetime.now(timezone.utc)
        )
<<<<<<< HEAD
    db.add(testimonial)
    db.commit()
    db.refresh(testimonial)

    # Define a finalizer function for teardown
    def finalizer():
        print("\nPerforming teardown...")
        db.query(Testimonial).delete()
        db.query(User).delete()
        db.commit()
        db.close()

    # Register the finalizer to ensure cleanup
    request.addfinalizer(finalizer)

    return {
        "admin_user": admin_user,
        "testimonial": testimonial,
        "admin_token": admin_token,
    }

def test_delete_testimonial_without_authentication(
    client: TestClient, setup
    ):
    testimonial = setup["testimonial"]
    response = client.delete(f"/api/v1/testimonials/{testimonial.id}")

    assert response.status_code == 401
=======
        yield mock_admin

def create_mock_user(mock_user_service, mock_db_session, is_super_admin=True):
    """Create a mock user in the mock database session."""
    mock_user = User(
        id=str(uuid7()),
        username="testuser",
        email="testuser@gmail.com",
        password=user_service.hash_password("Testpassword@123"),
        first_name='Test',
        last_name='User',
        is_active=True,
        is_super_admin=is_super_admin,
        created_at=datetime.now(timezone.utc),
        updated_at=datetime.now(timezone.utc)
    )
    mock_db_session.query.return_value.filter.return_value.first.return_value = mock_user
    return mock_user

def create_testimonial(mock_user_service, mock_db_session):
    """Create a mock testimonial in the mock database session."""
    mock_user = create_mock_user(mock_user_service, mock_db_session, is_super_admin=True)
    mock_testimonial = Testimonial(
        id=str(uuid7()),
        content='Product is good',
        author_id=mock_user.id,
        client_name="Client 1",
        client_designation="Client Designation",
        comments="Testimonial comments",
        ratings=4.5
    )
    mock_db_session.get.return_value = mock_testimonial
    mock_db_session.query.return_value.filter.return_value.first.return_value = mock_testimonial
    return mock_testimonial

@pytest.mark.usefixtures("mock_db_session", "mock_user_service")
def test_delete_testimonial_unauthorized(mock_user_service, mock_db_session):
    """Test deletion without valid credentials."""
    response = client.delete(f'/api/v1/testimonials/234')
    assert response.status_code == status.HTTP_401_UNAUTHORIZED
>>>>>>> b19fe129
<|MERGE_RESOLUTION|>--- conflicted
+++ resolved
@@ -12,47 +12,10 @@
 from api.v1.models.testimonial import Testimonial
 from api.v1.services.user import user_service
 from uuid_extensions import uuid7
-<<<<<<< HEAD
-import pytest
-
-
-DATABASE_URL = config("DATABASE_URL_TEST")
-
-engine = create_engine(DATABASE_URL)
-TestingSessionLocal = sessionmaker(autocommit=False, autoflush=False, bind=engine)
-
-Base.metadata.create_all(bind=engine)
-
-
-@pytest.fixture()
-def session():
-    Base.metadata.drop_all(bind=engine)
-    Base.metadata.create_all(bind=engine)
-    db = TestingSessionLocal()
-    try:
-        yield db
-    finally:
-        db.close()
-
-
-@pytest.fixture()
-def client(session):
-    def override_get_db():
-        try:
-            yield session
-        finally:
-            session.close()
-
-    app.dependency_overrides[get_db] = override_get_db
-    yield TestClient(app)
-
-
-=======
 from api.db.database import get_db
 from api.utils.dependencies import get_super_admin
 from fastapi import status
 from datetime import datetime, timezone
->>>>>>> b19fe129
 
 LOGIN_ENDPOINT = 'api/v1/auth/login'
 client = TestClient(app)
@@ -88,36 +51,6 @@
             created_at=datetime.now(timezone.utc),
             updated_at=datetime.now(timezone.utc)
         )
-<<<<<<< HEAD
-    db.add(testimonial)
-    db.commit()
-    db.refresh(testimonial)
-
-    # Define a finalizer function for teardown
-    def finalizer():
-        print("\nPerforming teardown...")
-        db.query(Testimonial).delete()
-        db.query(User).delete()
-        db.commit()
-        db.close()
-
-    # Register the finalizer to ensure cleanup
-    request.addfinalizer(finalizer)
-
-    return {
-        "admin_user": admin_user,
-        "testimonial": testimonial,
-        "admin_token": admin_token,
-    }
-
-def test_delete_testimonial_without_authentication(
-    client: TestClient, setup
-    ):
-    testimonial = setup["testimonial"]
-    response = client.delete(f"/api/v1/testimonials/{testimonial.id}")
-
-    assert response.status_code == 401
-=======
         yield mock_admin
 
 def create_mock_user(mock_user_service, mock_db_session, is_super_admin=True):
@@ -157,5 +90,4 @@
 def test_delete_testimonial_unauthorized(mock_user_service, mock_db_session):
     """Test deletion without valid credentials."""
     response = client.delete(f'/api/v1/testimonials/234')
-    assert response.status_code == status.HTTP_401_UNAUTHORIZED
->>>>>>> b19fe129
+    assert response.status_code == status.HTTP_401_UNAUTHORIZED