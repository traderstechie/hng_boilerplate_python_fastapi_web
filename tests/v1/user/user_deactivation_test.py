--- conflicted
+++ resolved
@@ -52,11 +52,9 @@
         is_active=True,
         is_super_admin=False,
         created_at=datetime.now(timezone.utc),
-        updated_at=datetime.now(timezone.utc),
+        updated_at=datetime.now(timezone.utc)
     )
-    mock_db_session.query.return_value.filter.return_value.first.return_value = (
-        mock_user
-    )
+    mock_db_session.query.return_value.filter.return_value.first.return_value = mock_user
 
     return mock_user
 
@@ -113,16 +111,10 @@
     """Test for successful user deactivation."""
     create_mock_user(mock_user_service, mock_db_session)
 
-<<<<<<< HEAD
-    login = client.post(
-        LOGIN_ENDPOINT, data={"username": "testuser", "password": "Testpassword@123"}
-    )
-=======
     login = client.post(LOGIN_ENDPOINT, json={
         "email": "testuser@gmail.com",
         "password": "Testpassword@123"
     })
->>>>>>> 1f0d5529
     # mock_user_service.authenticate_user.return_value = create_mock_user(mock_user_service, mock_db_session)
     response = login.json()
     assert response.get("status_code") == status.HTTP_200_OK
@@ -157,16 +149,10 @@
     )
 
     # Login with mock user details
-<<<<<<< HEAD
-    login = client.post(
-        LOGIN_ENDPOINT, data={"username": "testuser1", "password": "Testpassword@123"}
-    )
-=======
     login = client.post(LOGIN_ENDPOINT, json={
         "email": "testuser1@gmail.com",
         "password": "Testpassword@123"
     })
->>>>>>> 1f0d5529
     response = login.json()
     assert (
         response.get("status_code") == status.HTTP_200_OK
@@ -180,9 +166,5 @@
     )
 
     assert user_already_deactivated.status_code == 403
-<<<<<<< HEAD
-    assert user_already_deactivated.json().get("message") == "User is not active"
-=======
     assert user_already_deactivated.json().get('message') == 'User is not active'
-    
->>>>>>> 1f0d5529
+    